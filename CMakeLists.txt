cmake_minimum_required (VERSION 3.0)
project (magic)
enable_language (Fortran C)
cmake_policy(SET CMP0054 NEW)

# generate a Git version string
execute_process(COMMAND git describe --abbrev=7 --always --tags OUTPUT_VARIABLE GIT_VERSION OUTPUT_STRIP_TRAILING_WHITESPACE)

# build date
execute_process(COMMAND date "+%Y/%m/%d %H:%M:%S" OUTPUT_VARIABLE BUILD_DATE OUTPUT_STRIP_TRAILING_WHITESPACE)

set(CMAKE_MODULE_PATH "${CMAKE_SOURCE_DIR}/cmake")
set(CMAKE_Fortran_MODULE_DIRECTORY ${PROJECT_BINARY_DIR}/modules)
# Location of the binary output
set(CMAKE_RUNTIME_OUTPUT_DIRECTORY ${CMAKE_BINARY_DIR})

set(SRC ${CMAKE_SOURCE_DIR}/src)
set(EXEC "magic.exe")

# Input options
set(PRECISION   "dble" CACHE STRING "Precision of the calculations")
set(ARCH        "64"   CACHE STRING "Architecture of the platform: 32/64")
set(OUT_PREC    "sngl" CACHE STRING "Precision of the binary outputs")
set(USE_FFTLIB  "MKL"  CACHE STRING "Library for the FFTs")
set(USE_DCTLIB  "MKL"  CACHE STRING "Library for the DCTs")
set(USE_MPI     "yes"  CACHE STRING "Use MPI parallelization")
set(USE_OMP     "yes"  CACHE STRING "Use OpenMP")
set(USE_LAPACKLIB "MKL"  CACHE STRING "Use the Math Kernel Library for lapack calls")
set(USE_PRECOND "yes"  CACHE STRING "Use matrix preconditioning")
set(USE_SHTNS   "no"   CACHE STRING "Use libshtns for SH projection")
find_package(SSE)

# Specific compiler options
if(CMAKE_Fortran_COMPILER_ID MATCHES Intel)
   set(FFLAG_ARCH      " ")
   set(FFLAG_STD       "-stand f08 -diag-disable 7025")
   set(FFLAG_NO_STD    "-nostand")
   set(FFLAG_TRACEBACK "-traceback")
   set(FFLAG_CONVERT   "-convert big")
   set(FFLAG_PREPROCESSOR "-fpp")
   set(FFLAG_WARN_ALL  "-warn all,nointerfaces")
   set(FFLAG_CHECK_ALL "-check all")
   set(FFLAG_FPE       "-fpe0 -fp-stack-check -ftrapuv")
   set(FFLAG_OPT     "-xHost")
endif()
if(CMAKE_Fortran_COMPILER_ID MATCHES GNU)
   set(FFLAG_ARCH      "-m${ARCH}")
   set(FFLAG_STD       "-std=f2008")
   set(FFLAG_NO_STD    "-std=gnu")
   set(FFLAG_TRACEBACK "-fbacktrace")
   set(FFLAG_CONVERT   "-fconvert=big-endian")
   set(FFLAG_PREPROCESSOR "-cpp")
   set(FFLAG_WARN_ALL  "-Wall -Wno-maybe-uninitialized")
   set(FFLAG_CHECK_ALL "-fcheck=all")
   set(FFLAG_FPE       "-ffpe-trap=invalid,zero,overflow")
   set(FFLAG_OPT      "-march=native")
endif()
if(CMAKE_Fortran_COMPILER_ID MATCHES Cray)
   set(FFLAG_ARCH      " ")
   set(FFLAG_STD       "-en")
   set(FFLAG_NO_STD    " ")
   set(FFLAG_TRACEBACK " ")
   set(FFLAG_CONVERT   "-h byteswapio")
   set(FFLAG_PREPROCESSOR "-eZ")
   set(FFLAG_WARN_ALL  " ")
   set(FFLAG_CHECK_ALL "-G 0 -R b")
   set(FFLAG_FPE       "-K trap=fp")
   set(FFLAG_OPT       " ")
   #set(CMAKE_EXE_LINKER_FLAGS "-h dynamic")
   # Remove -rdynamic option (workaround for test machine):
   # https://cmake.org/pipermail/cmake/2014-November/059154.html
   #set(CMAKE_SHARED_LIBRARY_LINK_Fortran_FLAGS "")
endif()
if(CMAKE_Fortran_COMPILER_ID MATCHES PGI)
   set(FFLAG_ARCH      "-m${ARCH}")
   set(FFLAG_STD       " ")
   set(FFLAG_NO_STD    " ")
   set(FFLAG_TRACEBACK "-traceback")
   set(FFLAG_CONVERT   "-Mbyteswapio")
   set(FFLAG_PREPROCESSOR "-Mpreprocess")
   set(FFLAG_WARN_ALL  "-Wall -Wno-maybe-uninitialized")
   set(FFLAG_CHECK_ALL "-fcheck=all")
   set(FFLAG_FPE       "-Ktrap=divz,inv,ovf")
   set(FFLAG_OPT      "-fastsse")
endif()

# Matrix preconditioning
if (USE_PRECOND MATCHES yes)
   add_definitions(-DWITH_PRECOND_S -DWITH_PRECOND_Z -DWITH_PRECOND_BJ
                   -DWITH_PRECOND_Z10)
endif()

# Git version
add_definitions(-DGIT_VERSION="${GIT_VERSION}")
# Build date
add_definitions(-DBUILD_DATE="${BUILD_DATE}")
# Precision of the calculations
add_definitions(-Dsngl=1 -Ddble=2)
add_definitions(-DDEFAULT_PRECISION=${PRECISION})
add_definitions(-DDEFAULT_OUTPUT_PRECISION=${OUT_PREC})
message(STATUS "Set architecture to '${ARCH}'")
message(STATUS "Set precision to '${PRECISION}'")
message(STATUS "Set output precision to '${OUT_PREC}'")

#find_package(MKL)

# Start with the list of MPI wrappers. Acknowledgement to http://www.openflipper.org/svnrepo/CoMISo/trunk/CoMISo/cmake/FindMPI.cmake
# Generic MPI compilers
set(_MPI_C_COMPILER_NAMES                  "mpicc|mpcc|mpicc_r|mpcc_r")
set(_MPI_Fortran_COMPILER_NAMES            "mpif90|mpf90|mpif90_r|mpf90_r")
# GNU compiler names
set(_MPI_GNU_C_COMPILER_NAMES              "mpigcc|mpgcc|mpigcc_r|mpgcc_r")
set(_MPI_GNU_Fortran_COMPILER_NAMES        "mpigfortran|mpgfortran|mpigfortran_r|mpgfortran_r")
# Intel MPI compiler names
set(_MPI_Intel_C_COMPILER_NAMES            "mpiicc")
set(_MPI_Intel_Fortran_COMPILER_NAMES      "mpiifort")
# PGI compiler names
set(_MPI_PGI_C_COMPILER_NAMES              "mpipgcc|mppgcc")
set(_MPI_PGI_Fortran_COMPILER_NAMES        "mpipgf|mppgf")
# Cray compiler names
set(_MPI_Cray_C_COMPILER_NAMES             "cc")
set(_MPI_Cray_Fortran_COMPILER_NAMES       "ftn")
# XLC MPI Compiler names
set(_MPI_XL_C_COMPILER_NAMES               "mpxlc|mpxlc_r|mpixlc|mpixlc_r")
set(_MPI_XL_Fortran_COMPILER_NAMES         "mpxlf|mpixlf")

# Find CC, CXX and Fortran MPI wrappers
string(REGEX MATCH "${_MPI_C_COMPILER_NAMES}|${_MPI_GNU_C_COMPILER_NAMES}|${_MPI_Intel_C_COMPILER_NAMES}|${_MPI_PGI_C_COMPILER_NAMES}|${_MPI_XL_C_COMPILER_NAMES}|${_MPI_Cray_C_COMPILER_NAMES}" MPICC_COMPILER "${CMAKE_C_COMPILER}")
string(REGEX MATCH "${_MPI_Fortran_COMPILER_NAMES}|${_MPI_GNU_Fortran_COMPILER_NAMES}|${_MPI_Intel_Fortran_COMPILER_NAMES}|${_MPI_PGI_Fortran_COMPILER_NAMES}|${_MPI_XL_Fortran_COMPILER_NAMES}|${_MPI_Cray_Fortran_COMPILER_NAMES}" MPIFORTRAN_COMPILER "${CMAKE_Fortran_COMPILER}")

# Check whether compiler_options() is available
file(WRITE "${CMAKE_BINARY_DIR}${CMAKE_FILES_DIRECTORY}/CMakeTmp/testCompOpt.f90"
"
program TestCompOpt
use iso_fortran_env
print*, compiler_options()
print*, compiler_version()
end program TestCompOpt
")
try_compile(COMP_OPT_AV ${CMAKE_BINARY_DIR}
   ${CMAKE_BINARY_DIR}${CMAKE_FILES_DIRECTORY}/CMakeTmp/testCompOpt.f90
   COMPILE_DEFINITIONS ${CMAKE_REQUIRED_DEFINITIONS}
   OUTPUT_VARIABLE OUTPUT)
if(COMP_OPT_AV)
   add_definitions(-DCOMP_OPT)
   message(STATUS "Fortran 2008 compiler_options(), compiler_version() available")
else()
   message(STATUS "Fortran 2008 compiler_options(), compiler_version() not available")
endif()

# Look for MPI and add the required flags if found
if(USE_MPI MATCHES yes)
   if("${MPICC_COMPILER}" STREQUAL "" AND "${MPIFORTRAN_COMPILER}" STREQUAL "")
      message(STATUS "Could not find MPI wrappers in CMAKE_C_COMPILER or CMAKE_Fortran_COMPILER. Trying to find MPI libs by default")
      set(MPI_WRAPPER_FOUND FALSE CACHE BOOL "Did not find the MPI Wrappers")

      find_package(MPI)

      if(MPI_Fortran_FOUND)
         message(STATUS "Use MPI")
         add_definitions(-DWITH_MPI)
         add_definitions(${MPI_Fortran_COMPILE_FLAGS})
         link_directories(${MPI_LIBRARY_DIRS})
         include_directories(${MPI_Fortran_INCLUDE_PATH})
      else()
         message(STATUS "MPI was not found: serial job")
      endif()
   else()
      # Setting wrappers and mpi found to true
      set(MPI_WRAPPER_FOUND TRUE CACHE BOOL "found the MPI Wrappers")
      set(MPI_FOUND TRUE CACHE BOOL "Found the MPI library")
      message(STATUS "Use MPI")
         add_definitions(-DWITH_MPI)
   endif()
else()
      message(STATUS "No MPI: serial job")
endif()

# Check whether openMP can be used
if (USE_MPI MATCHES yes)
   if(MPI_WRAPPER_FOUND OR MPI_Fortran_FOUND)
      if(USE_OMP MATCHES yes)
         find_package(OpenMP_Fortran)
         message(STATUS "Use OpenMP")
         add_definitions(-DWITHOMP)
         set(CMAKE_Fortran_FLAGS ${CMAKE_Fortran_FLAGS} ${OpenMP_Fortran_FLAGS})
      else()
         message(STATUS "No OpenMP")
      endif()
   endif()
endif()

# Detect the MKL library and find the libraries
if(USE_LAPACKLIB MATCHES MKL OR USE_FFTLIB MATCHES MKL)
   if (EXISTS $ENV{MKLROOT})
      set (MKLROOT "$ENV{MKLROOT}")
      message(STATUS "MKL was found: ${MKLROOT}")
      find_library(MKLCORE mkl_core HINTS ${MKLROOT}/lib/intel64)
      find_library(MKLLAPACK mkl_lapack95_lp64 HINTS ${MKLROOT}/lib/intel64)
      if (USE_SHTNS MATCHES yes AND USE_OMP MATCHES yes)
         find_library(MKLSEQ mkl_gnu_thread HINTS ${MKLROOT}/lib/intel64)
      else()
         find_library(MKLSEQ mkl_sequential HINTS ${MKLROOT}/lib/intel64)
      endif()
      if(CMAKE_Fortran_COMPILER_ID MATCHES Intel)
         find_library(MKL64 mkl_intel_lp64 HINTS ${MKLROOT}/lib/intel64)
      endif()
      if(CMAKE_Fortran_COMPILER_ID MATCHES GNU)
         find_library(MKL64 mkl_gf_lp64 HINTS ${MKLROOT}/lib/intel64)
      endif()
      link_directories(${MKLROOT}/lib/intel64)
      include_directories(${MKLROOT}/include ${MKLROOT}/include/fftw)
   else()
      message(STATUS "MKL was not found")
      set(USE_LAPACKLIB "LIBFLAME")
      set(USE_FFTLIB "FFTW")
   endif()
endif()


# Detect BLIS and LIBFLAME
if(USE_LAPACKLIB MATCHES LIBFLAME)
   find_library(FLAME NAME flame
       PATHS $ENV{HOME}/local/lib
             $ENV{HOME}/local/lib64)
   find_library(BLIS NAME blis
       PATHS $ENV{HOME}/local/lib
             $ENV{HOME}/local/lib64)
   if ( FLAME MATCHES FLAME-NOTFOUND )
      message(STATUS "LIBFLAME was not found")
      set(USE_LAPACKLIB "LAPACK")
   else()
      message(STATUS "BLIS: '${BLIS}'")
      message(STATUS "LIBFLAME: '${FLAME}'")
      add_definitions(-DWITH_LIBFLAME)
   endif()
endif()

# Detect LIBSCI (Cray)
#if(USE_LAPACKLIB MATCHES LIBSCI)
   #find_library(SCI NAME sci_cray_mp
      #PATHS $ENV{CRAY_LIBSCI_PREFIX}/lib
      #      $ENV{HOME}/local/lib
      #      $ENV{HOME}/local/lib64)
   #if ( SCI MATCHES SCI-NOTFOUND )
      #message(STATUS "LIBSCI was not found")
      #set(USE_LAPACKLIB "LAPACK")
   #else()
      #message(STATUS "LIBSCI: '${SCI}'")
   #endif()
#endif()

# Detect LAPACK
if(USE_LAPACKLIB MATCHES LAPACK)
   find_package(LAPACK)
   if (LAPACK_FOUND)
      message(STATUS "LAPACK was found")
      set(USE_LAPACKLIB "LAPACK")
   else()
      message(STATUS "LAPACK was not found")
      set(USE_LAPACKLIB "JW")
   endif()
endif()


find_library(FFTW3 NAME fftw3
    PATHS $ENV{HOME}/local/lib
          $ENV{HOME}/.local/lib
          $ENV{HOME}/local/lib64
          /usr/local/fftw/3.3.4_openmp/lib
          $ENV{FFTW_ROOT}/lib
          $ENV{FFTW3_ROOT}/lib
          $ENV{FFTW_HOME}/lib                 #Hydra
          $ENV{FFTWDIR})                      #GWDG


if(USE_OMP)
   find_library(FFTW3_OMP NAME fftw3_omp
       PATHS $ENV{HOME}/local/lib
             $ENV{HOME}/local/lib64
             /usr/local/fftw/3.3.4_openmp/lib
             $ENV{FFTW_ROOT}/lib
             $ENV{FFTW3_ROOT}/lib
             $ENV{FFTW_HOME}/lib              #Hydra
             $ENV{FFTWDIR})                   #GWDG
   message(STATUS "FFTW3_OMP: '${FFTW3_OMP}'")
endif()


if( USE_FFTLIB MATCHES FFTW )
   include_directories(/usr/include)
   if ( FFTW3-NOTFOUND )
      message(STATUS "FFTW3 was not found")
      set(USE_FFTLIB "JW")
   else()
      message(STATUS "FFTW3: '${FFTW3}'")
      set(USE_FFTLIB "FFTW")
   endif()
endif()

<<<<<<< HEAD
if ( USE_FFTLIB MATCHES MKL )
   set(USE_DCTLIB "MKL")
elseif( USE_FFTLIB MATCHES FFTW )
   set(USE_DCTLIB "FFTW")
else()
   set(USE_DCTLIB "JW")
endif()

if( USE_DCTLIB MATCHES MKL OR USE_DCTLIB MATCHES FFTW )
   add_definitions(-DUSE_DCT_FFT)
endif()
=======
#if ( USE_FFTLIB MATCHES MKL )
#   set(USE_DCTLIB "MKL")
#elseif( USE_FFTLIB MATCHES FFTW )
#   set(USE_DCTLIB "FFTW")
#else()
#   set(USE_DCTLIB "JW")
#endif()
>>>>>>> c1c3fc04

message(STATUS "Use '${USE_FFTLIB}' for the FFTs")
message(STATUS "Use '${USE_DCTLIB}' for the DCTs")
message(STATUS "Use '${USE_LAPACKLIB}' for the LU factorisations")

if(APPLE)
    include_directories(/usr/local/include)
endif()

if (EXISTS /usr/include)
    include_directories(/usr/include)  #For Ubuntu-like systems
endif()

# Detect SHTNS
if(USE_SHTNS MATCHES yes)
   if(USE_OMP)
      find_library(SHTNS shtns_omp HINTS $ENV{HOME}/local/lib)
   else()
      find_library(SHTNS shtns HINTS $ENV{HOME}/local/lib)
   endif(USE_OMP)
   if(NOT SHTNS MATCHES SHTNS-NOTFOUND)
      add_definitions(-DWITH_SHTNS)
      include_directories($ENV{HOME}/local/include)
      message(STATUS "SHTNS: ${SHTNS}")
   else()
      message(STATUS "Failed to find SHTNS")
   endif()
else()
   message(STATUS "Use SHTNS: no")
endif()

# Check whether SHT_ALLOW_PADDING is available
if(USE_SHTNS MATCHES yes AND NOT SHTNS MATCHES SHTNS-NOTFOUND)
   file(WRITE "${CMAKE_BINARY_DIR}${CMAKE_FILES_DIRECTORY}/CMakeTmp/testPad.f90"
   "
   program TestPad
   use iso_c_binding
   implicit none
   include 'shtns.f03'
   print*, SHT_ALLOW_PADDING
   end program TestPad
   ")
   try_compile(SHT_PAD ${CMAKE_BINARY_DIR}
      ${CMAKE_BINARY_DIR}${CMAKE_FILES_DIRECTORY}/CMakeTmp/testPad.f90
      CMAKE_FLAGS "-DINCLUDE_DIRECTORIES=$ENV{HOME}/local/include"
      COMPILE_DEFINITIONS ${CMAKE_REQUIRED_DEFINITIONS}
      OUTPUT_VARIABLE OUTPUT)
   if(SHT_PAD)
      add_definitions(-DSHT_PADDING)
      message(STATUS "theta padding allowed with this version of SHTns")
   else()
      message(STATUS "No theta padding allowed with this version of SHTns")
   endif()
endif()

# Final Fortran flags (after OpenMP/MPI to avoid the conflict
set(CMAKE_Fortran_FLAGS "${CMAKE_Fortran_FLAGS} ${FFLAG_ARCH} ${FFLAG_STD} -g ${FFLAG_TRACEBACK} ${FFLAG_CONVERT} ${FFLAG_PREPROCESSOR}")

set(CMAKE_Fortran_FLAGS_DEBUG  "-O0 ${FFLAG_CHECK_ALL} ${FFLAG_WARN_ALL} ${FFLAG_FPE}")
set(CMAKE_Fortran_FLAGS_RELEASE  "-O3 ${FFLAG_OPT}")

# Default to Release build type
if(NOT CMAKE_BUILD_TYPE)
   set(CMAKE_BUILD_TYPE "Release")
endif()

# Print FLAGS
message(STATUS "Compilation flags: ${CMAKE_Fortran_FLAGS}")
if(CMAKE_BUILD_TYPE MATCHES "Release")
   message(STATUS "Optimisation flags: ${CMAKE_Fortran_FLAGS_RELEASE}")
elseif(CMAKE_BUILD_TYPE MATCHES "Debug")
   message(STATUS "Optimisation flags: ${CMAKE_Fortran_FLAGS_DEBUG}")
endif()

add_subdirectory(${SRC})<|MERGE_RESOLUTION|>--- conflicted
+++ resolved
@@ -217,7 +217,6 @@
    endif()
 endif()
 
-
 # Detect BLIS and LIBFLAME
 if(USE_LAPACKLIB MATCHES LIBFLAME)
    find_library(FLAME NAME flame
@@ -298,7 +297,6 @@
    endif()
 endif()
 
-<<<<<<< HEAD
 if ( USE_FFTLIB MATCHES MKL )
    set(USE_DCTLIB "MKL")
 elseif( USE_FFTLIB MATCHES FFTW )
@@ -310,15 +308,6 @@
 if( USE_DCTLIB MATCHES MKL OR USE_DCTLIB MATCHES FFTW )
    add_definitions(-DUSE_DCT_FFT)
 endif()
-=======
-#if ( USE_FFTLIB MATCHES MKL )
-#   set(USE_DCTLIB "MKL")
-#elseif( USE_FFTLIB MATCHES FFTW )
-#   set(USE_DCTLIB "FFTW")
-#else()
-#   set(USE_DCTLIB "JW")
-#endif()
->>>>>>> c1c3fc04
 
 message(STATUS "Use '${USE_FFTLIB}' for the FFTs")
 message(STATUS "Use '${USE_DCTLIB}' for the DCTs")
