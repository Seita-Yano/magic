module fields_average_mod
   !
   ! This module is used when one wants to store time-averaged quantities
   !

   use truncation
   use precision_mod
   use mem_alloc, only: bytes_allocated
   use radial_data, only: n_r_cmb, n_r_icb
   use radial_functions, only: chebt_ic, chebt_ic_even, r, dr_fac_ic, &
       &                       rscheme_oc, l_R
   use blocking,only: lm2, llm, ulm, llmMag, ulmMag
   use logic, only: l_mag, l_conv, l_save_out, l_heat, l_cond_ic, &
       &            l_chemical_conv, l_phase_field
   use kinetic_energy, only: get_e_kin
   use magnetic_energy, only: get_e_mag
   use output_data, only: tag, n_log_file, log_file, n_graphs, l_max_cmb
   use parallel_mod, only: rank
   use sht, only: torpol_to_spat, scal_to_spat
   use constants, only: zero, vol_oc, vol_ic, one
   use communications, only: get_global_sum, gather_from_lo_to_rank0,&
       &                     gather_all_from_lo_to_rank0,gt_OC,gt_IC
   use out_coeff, only: write_Bcmb, write_Pot
   use spectra, only: spectrum, spectrum_temp
   use graphOut_mod, only: graphOut, graphOut_IC, n_graph_file, graphOut_header
   use radial_der_even, only: get_drNS_even, get_ddrNS_even
   use radial_der, only: get_dr
   use fieldsLast, only: dwdt, dpdt, dzdt, dsdt, dxidt, dbdt, djdt, dbdt_ic, &
       &                 djdt_ic, domega_ma_dt, domega_ic_dt, dphidt,        &
       &                 lorentz_torque_ic_dt, lorentz_torque_ma_dt
   use storeCheckPoints, only: store
   use time_schemes, only: type_tscheme

   implicit none

   private

   complex(cp), allocatable :: w_ave(:,:)
   complex(cp), allocatable :: z_ave(:,:)
   complex(cp), allocatable :: s_ave(:,:)
   complex(cp), allocatable :: xi_ave(:,:)
   complex(cp), allocatable :: phi_ave(:,:)
   complex(cp), allocatable :: p_ave(:,:)
   complex(cp), allocatable :: b_ave(:,:)
   complex(cp), allocatable :: aj_ave(:,:)
   complex(cp), allocatable :: b_ic_ave(:,:)
   complex(cp), allocatable :: aj_ic_ave(:,:)
   ! on rank 0 we also allocate the following fields
   complex(cp), allocatable :: b_ave_global(:), bICB(:)
   complex(cp), allocatable :: db_ave_global(:), aj_ave_global(:)
   complex(cp), allocatable :: w_ave_global(:), dw_ave_global(:)
   complex(cp), allocatable :: z_ave_global(:), s_ave_global(:)
   complex(cp), allocatable :: p_ave_global(:), xi_ave_global(:)
   complex(cp), allocatable :: phi_ave_global(:)

   public :: initialize_fields_average_mod, fields_average, &
   &         finalize_fields_average_mod


contains

   subroutine initialize_fields_average_mod

      allocate( w_ave(llm:ulm,n_r_max) )
      allocate( z_ave(llm:ulm,n_r_max) )
      allocate( s_ave(llm:ulm,n_r_max) )
      allocate( p_ave(llm:ulm,n_r_max) )
      allocate( b_ave(llm:ulm,n_r_max) )
      allocate( aj_ave(llm:ulm,n_r_max) )
      bytes_allocated = bytes_allocated+6*(ulm-llm+1)*n_r_max*SIZEOF_DEF_COMPLEX
      allocate( b_ic_ave(llm:ulm,n_r_ic_max) )
      allocate( aj_ic_ave(llm:ulm,n_r_ic_max) )
      bytes_allocated = bytes_allocated+2*(ulm-llm+1)*n_r_ic_max*SIZEOF_DEF_COMPLEX

      if ( l_conv ) then
         w_ave(:,:)=zero
         z_ave(:,:)=zero
         p_ave(:,:)=zero
      end if
      if ( l_heat ) s_ave(:,:)=zero
      if ( l_chemical_conv ) xi_ave(:,:)=zero
      if ( l_mag ) then
         b_ave(:,:) =zero
         aj_ave(:,:)=zero
         if ( l_cond_ic ) then
            b_ic_ave(:,:) =zero
            aj_ic_ave(:,:)=zero
         end if
      end if

      if ( l_chemical_conv ) then
         allocate( xi_ave(llm:ulm,n_r_max) )
         bytes_allocated = bytes_allocated+(ulm-llm+1)*n_r_max*SIZEOF_DEF_COMPLEX
      else
         allocate( xi_ave(1,1) )
      end if

      if ( l_phase_field ) then
         allocate( phi_ave(llm:ulm,n_r_max) )
         bytes_allocated = bytes_allocated+(ulm-llm+1)*n_r_max*SIZEOF_DEF_COMPLEX
      else
         allocate( phi_ave(1,1) )
      end if

      if ( rank == 0 ) then
         allocate( bICB(1:lm_max) )
         allocate( b_ave_global(1:lm_max) )
         allocate( db_ave_global(1:lm_max) )
         allocate( aj_ave_global(1:lm_max) )
         allocate( w_ave_global(1:lm_max) )
         allocate( dw_ave_global(1:lm_max) )
         allocate( z_ave_global(1:lm_max) )
         allocate( s_ave_global(1:lm_max) )
         allocate( p_ave_global(1:lm_max) )
         bytes_allocated = bytes_allocated+9*lm_max*SIZEOF_DEF_COMPLEX
         if ( l_chemical_conv ) then
            allocate( xi_ave_global(1:lm_max) )
            bytes_allocated = bytes_allocated+lm_max*SIZEOF_DEF_COMPLEX
         end if
         if ( l_phase_field ) then
            allocate( phi_ave_global(1:lm_max) )
            bytes_allocated = bytes_allocated+lm_max*SIZEOF_DEF_COMPLEX
         end if
      else
         allocate( bICB(1) )
         allocate( b_ave_global(1) )
         allocate( db_ave_global(1) )
         allocate( aj_ave_global(1) )
         allocate( w_ave_global(1) )
         allocate( dw_ave_global(1) )
         allocate( z_ave_global(1) )
         allocate( s_ave_global(1) )
         allocate( p_ave_global(1) )
         if ( l_chemical_conv ) allocate( xi_ave_global(1) )
         if ( l_phase_field ) allocate( phi_ave_global(1) )
      end if

   end subroutine initialize_fields_average_mod
!----------------------------------------------------------------------------
   subroutine finalize_fields_average_mod

      deallocate( w_ave, z_ave, s_ave, p_ave, b_ave, aj_ave, b_ic_ave )
      deallocate( aj_ic_ave, db_ave_global, aj_ave_global, w_ave_global )
      deallocate( dw_ave_global, z_ave_global, s_ave_global, p_ave_global )
      deallocate( b_ave_global, bICB )

      if ( l_chemical_conv ) deallocate( xi_ave, xi_ave_global )
      if ( l_phase_field ) deallocate( phi_ave, phi_ave_global )

   end subroutine finalize_fields_average_mod
!----------------------------------------------------------------------------
   subroutine fields_average(simtime,tscheme,nAve,l_stop_time,        &
      &                      time_passed,time_norm,omega_ic,omega_ma, &
      &                      w,z,p,s,xi,phi,b,aj,b_ic,aj_ic)
      !
      ! This subroutine averages fields b and v over time.
      !

      !-- Input of variables:
      integer,             intent(in) :: nAve         ! number for averaged time steps
      logical,             intent(in) :: l_stop_time  ! true if this is the last time step
      real(cp),            intent(in) :: time_passed  ! time passed since last log
      real(cp),            intent(in) :: time_norm    ! time passed since start of time loop
      real(cp),            intent(in) :: omega_ic,omega_ma
      class(type_tscheme), intent(in) :: tscheme
      real(cp),            intent(in) :: simtime
      complex(cp),         intent(in) :: w(llm:ulm,n_r_max)
      complex(cp),         intent(in) :: z(llm:ulm,n_r_max)
      complex(cp),         intent(in) :: p(llm:ulm,n_r_max)
      complex(cp),         intent(in) :: s(llm:ulm,n_r_max)
      complex(cp),         intent(in) :: xi(llm:ulm,n_r_max)
      complex(cp),         intent(in) :: phi(llm:ulm,n_r_max)
      complex(cp),         intent(in) :: b(llmMag:ulmMag,n_r_maxMag)
      complex(cp),         intent(in) :: aj(llmMag:ulmMag,n_r_maxMag)
      complex(cp),         intent(in) :: b_ic(llmMag:ulmMag,n_r_ic_maxMag)
      complex(cp),         intent(in) :: aj_ic(llmMag:ulmMag,n_r_ic_maxMag)

      !-- Local stuff:
      ! fields for the gathering
      complex(cp) :: b_ic_ave_global(1:lm_maxMag,n_r_ic_maxMag)
      complex(cp) :: db_ic_ave_global(1:lm_maxMag,n_r_ic_maxMag)
      complex(cp) :: ddb_ic_ave_global(1:lm_maxMag,n_r_ic_maxMag)
      complex(cp) :: aj_ic_ave_global(1:lm_maxMag,n_r_ic_maxMag)
      complex(cp) :: dj_ic_ave_global(1:lm_maxMag,n_r_ic_maxMag)

      !----- Time averaged fields:
      complex(cp) :: dw_ave(llm:ulm,n_r_max)
      complex(cp) :: ds_ave(llm:ulm,n_r_max)
      complex(cp) :: db_ave(llm:ulm,n_r_max)
      complex(cp) :: db_ic_ave(llm:ulm,n_r_ic_max)
      complex(cp) :: ddb_ic_ave(llm:ulm,n_r_ic_max)
      complex(cp) :: dj_ic_ave(llm:ulm,n_r_ic_max)

      !----- Work array:
      complex(cp) :: workA_LMloc(llm:ulm,n_r_max)

      !----- Fields in grid space:
      real(cp) :: Br(nlat_padded,n_phi_max),Bt(nlat_padded,n_phi_max)
      real(cp) :: Bp(nlat_padded,n_phi_max),Vr(nlat_padded,n_phi_max)
      real(cp) :: Vt(nlat_padded,n_phi_max),Vp(nlat_padded,n_phi_max) 
      real(cp) :: Sr(nlat_padded,n_phi_max),Prer(nlat_padded,n_phi_max)
      real(cp) :: Xir(nlat_padded,n_phi_max),Phir(nlat_padded,n_phi_max)

      !----- Energies of time average field:
      real(cp) :: e_kin_p_ave,e_kin_t_ave
      real(cp) :: e_kin_p_as_ave,e_kin_t_as_ave
      real(cp) :: e_mag_p_ave,e_mag_t_ave
      real(cp) :: e_mag_p_as_ave,e_mag_t_as_ave
      real(cp) :: e_mag_p_ic_ave,e_mag_t_ic_ave
      real(cp) :: e_mag_p_as_ic_ave,e_mag_t_as_ic_ave
      real(cp) :: e_mag_os_ave,e_mag_as_os_ave
      real(cp) :: Dip,DipCMB,e_cmb,elsAnel

      integer :: lm, nR
      integer :: n_e_sets,n_spec

      character(len=72) :: graph_file
      character(len=80) :: outFile
      integer :: nOut,n_cmb_sets,nPotSets

      real(cp) :: time
      real(cp) :: dt_norm

<<<<<<< HEAD
      !-- Initialise average for first time step:

      if ( nAve == 1 ) then

         !zero=zero
         if ( n_graphs > 0 ) then
            if ( l_conv ) then
               w_ave(:,:)=zero
               z_ave(:,:)=zero
               p_ave(:,:)=zero
            end if
            if ( l_heat ) s_ave(:,:)=zero
            if ( l_chemical_conv ) xi_ave(:,:)=zero
            if ( l_phase_field ) phi_ave(:,:)=zero
            if ( l_mag ) then
               b_ave(:,:) =zero
               aj_ave(:,:)=zero
               if ( l_cond_ic ) then
                  b_ic_ave(:,:) =zero
                  aj_ic_ave(:,:)=zero
               end if
            end if
         end if

      end if  ! First step

=======
>>>>>>> b6865b1f
      !-- Add new time step:
      if ( l_conv ) then
         w_ave(:,:)=w_ave(:,:) + time_passed*w(:,:)
         z_ave(:,:)=z_ave(:,:) + time_passed*z(:,:)
         p_ave(:,:)=p_ave(:,:) + time_passed*p(:,:)
      end if
<<<<<<< HEAD
      if ( l_phase_field ) then
         do nR=1,n_r_max
            do lm=llm,ulm
               phi_ave(lm,nR)=phi_ave(lm,nR) + time_passed*phi(lm,nR)
            end do
         end do
      end if
=======
      if ( l_heat ) s_ave(:,:)=s_ave(:,:) + time_passed*s(:,:)
      if ( l_chemical_conv ) xi_ave(:,:)=xi_ave(:,:) + time_passed*xi(:,:)
>>>>>>> b6865b1f
      if ( l_mag ) then
         b_ave(:,:) =b_ave(:,:)  + time_passed*b(:,:)
         aj_ave(:,:)=aj_ave(:,:) + time_passed*aj(:,:)
         if ( l_cond_ic ) then
            b_ic_ave(:,:) =b_ic_ave(:,:) + time_passed*b_ic(:,:)
            aj_ic_ave(:,:)=aj_ic_ave(:,:)+ time_passed*aj_ic(:,:)
         end if
      end if

      !--- Output, intermediate output every 10th averaging to save result
      !    will be overwritten.
      if ( l_stop_time .or. mod(nAve,10) == 0 ) then

         !write(*,"(A,2ES22.15)") "w_ave = ",get_global_sum( w_ave )
         time   =-one  ! This signifies averaging in output files!
         dt_norm=one/time_norm

         if ( l_conv ) then
            w_ave(:,:)=dt_norm*w_ave(:,:)
            z_ave(:,:)=dt_norm*z_ave(:,:)
            p_ave(:,:)=dt_norm*p_ave(:,:)
         end if
<<<<<<< HEAD
         if ( l_phase_field ) then
            do nR=1,n_r_max
               do lm=llm,ulm
                  phi_ave(lm,nR)=dt_norm*phi_ave(lm,nR)
               end do
            end do
         end if
=======
         if ( l_heat ) s_ave(:,:)=dt_norm*s_ave(:,:)
         if ( l_chemical_conv ) xi_ave(:,:)=dt_norm*xi_ave(:,:)
>>>>>>> b6865b1f
         if ( l_mag ) then
            b_ave(:,:) =dt_norm*b_ave(:,:)
            aj_ave(:,:)=dt_norm*aj_ave(:,:)
            if ( l_cond_ic ) then
               b_ic_ave(:,:) =dt_norm*b_ic_ave(:,:)
               aj_ic_ave(:,:)=dt_norm*aj_ic_ave(:,:)
            end if
         end if

         !----- Get the radial derivatives:
         call get_dr(w_ave,dw_ave,ulm-llm+1,1,ulm-llm+1,n_r_max,rscheme_oc, &
              &      nocopy=.true.)
         if ( l_mag ) then
            call get_dr(b_ave,db_ave,ulm-llm+1,1,ulm-llm+1,n_r_max,rscheme_oc, &
                 &      nocopy=.true.)
         end if
         if ( l_heat ) then
            call get_dr(s_ave,ds_ave,ulm-llm+1,1,ulm-llm+1,n_r_max,rscheme_oc, &
                 &      nocopy=.true.)
         end if
         if ( l_cond_ic ) then
            call get_ddrNS_even(b_ic_ave,db_ic_ave,ddb_ic_ave,ulm-llm+1,1,     &
                 &              ulm-llm+1,n_r_ic_max,n_cheb_ic_max,dr_fac_ic,  &
                 &              workA_LMloc,chebt_ic, chebt_ic_even)
            call get_drNS_even(aj_ic_ave,dj_ic_ave,ulm-llm+1,1,ulm-llm+1,      &
                 &             n_r_ic_max,n_cheb_ic_max,dr_fac_ic,workA_LMloc, &
                 &             chebt_ic,chebt_ic_even)
         end if

         !----- Get averaged spectra:
         !      Note: average spectra will be in file no 0
         n_spec=0
         call spectrum(n_spec,time,.false.,nAve,l_stop_time,time_passed, &
              &        time_norm,w_ave,dw_ave,z_ave,b_ave,db_ave,        &
              &        aj_ave,b_ic_ave,db_ic_ave,aj_ic_ave)

         if ( l_heat ) then
            call spectrum_temp(n_spec,time,.false.,0,l_stop_time,     &
                 &             0.0_cp,0.0_cp,s_ave,ds_ave)
         end if
         if ( rank==0 .and. l_save_out ) then
            open(newunit=n_log_file, file=log_file, status='unknown', &
            &    position='append')
         end if

         !----- Write averaged energies into log-file at end of run:
         if ( l_stop_time ) then
            !----- Calculate energies of averaged field:
            n_e_sets=1
            call get_e_kin(time,.false.,.true.,n_e_sets, &
                 &         w_ave,dw_ave,z_ave,           &
                 &         e_kin_p_ave,e_kin_t_ave,      &
                 &         e_kin_p_as_ave,e_kin_t_as_ave)

            call get_e_mag(time,.false.,.true.,n_e_sets,                  &
                 &         b_ave,db_ave,aj_ave,                           &
                 &         b_ic_ave,db_ic_ave,aj_ic_ave,                  &
                 &         e_mag_p_ave,e_mag_t_ave,                       &
                 &         e_mag_p_as_ave,e_mag_t_as_ave,                 &
                 &         e_mag_p_ic_ave,e_mag_t_ic_ave,                 &
                 &         e_mag_p_as_ic_ave,e_mag_t_as_ic_ave,           &
                 &         e_mag_os_ave,e_mag_as_os_ave,e_cmb,Dip,DipCMB, &
                 &         elsAnel)

            if ( rank == 0 ) then
               !----- Output of energies of averaged field:
               write(n_log_file,'(/,A)')                           &
               &    ' ! ENERGIES OF TIME AVERAGED FIELD'
               write(n_log_file,                                   &
               &    '('' !  (total,poloidal,toroidal,total density)'')')
               write(n_log_file,'(1P,'' !  Kinetic energies:'',4ES16.6)') &
               &    (e_kin_p_ave+e_kin_t_ave),e_kin_p_ave,e_kin_t_ave,    &
               &    (e_kin_p_ave+e_kin_t_ave)/vol_oc
               write(n_log_file,'(1P,'' !  OC Mag  energies:'',4ES16.6)') &
               &    (e_mag_p_ave+e_mag_t_ave),e_mag_p_ave,e_mag_t_ave,    &
               &    (e_mag_p_ave+e_mag_t_ave)/vol_oc
               write(n_log_file,'(1P,'' !  IC Mag  energies:'',4ES16.6)') &
               &    (e_mag_p_ic_ave+e_mag_t_ic_ave),e_mag_p_ic_ave,       &
               &     e_mag_t_ic_ave,(e_mag_p_ic_ave+e_mag_t_ic_ave)/vol_ic
               write(n_log_file,'(1P,'' !  OS Mag  energies:'',ES16.6)')  &
               &     e_mag_os_ave
               write(n_log_file,'(/,'' !  AXISYMMETRIC PARTS:'')')
               write(n_log_file,                                          &
               &     '('' !  (total,poloidal,toroidal,total density)'')')
               write(n_log_file,'(1P,'' !  Kinetic AS energies:'',4ES16.6)') &
               &    (e_kin_p_as_ave+e_kin_t_as_ave),e_kin_p_as_ave,          &
               &     e_kin_t_as_ave,(e_kin_p_as_ave+e_kin_t_as_ave)/vol_oc
               write(n_log_file,'(1P,'' !  OC Mag  AS energies:'',4ES16.6)') &
               &    (e_mag_p_as_ave+e_mag_t_as_ave),e_mag_p_as_ave,          &
               &     e_mag_t_as_ave,(e_mag_p_as_ave+e_mag_t_as_ave)/vol_oc
               write(n_log_file,'(1P,'' !  IC Mag  AS energies:'',4ES16.6)') &
               &    (e_mag_p_as_ic_ave+e_mag_t_as_ic_ave),e_mag_p_as_ic_ave, &
               &     e_mag_t_as_ic_ave,(e_mag_p_as_ic_ave+e_mag_t_as_ic_ave) &
               &     /vol_ic
               write(n_log_file,'(1P,'' !  OC Mag  AS energies:'',ES16.6)')  &
               &     e_mag_os_ave
               write(n_log_file,'(1P,'' !  Relative ax. dip. E:'',ES16.6)')  &
               &     Dip
            end if
         end if ! End of run ?

         !----- Construct name of graphic file and open it:
         ! For the graphic file of the average fields, we gather them
         ! on rank 0 and use the old serial output routine.

         if ( rank == 0 ) then
            graph_file='G_ave.'//tag
            open(newunit=n_graph_file, file=graph_file, status='unknown', &
            &    form='unformatted', access='stream')

            !----- Write header into graphic file:
            call graphOut_header(time)
         end if

         !-- This will be needed for the inner core
         if ( l_mag ) then
            call gather_from_lo_to_rank0(b_ave(llm,n_r_icb),bICB)
         end if

         !----- Outer core:
         do nR=1,n_r_max
            if ( l_mag ) then
               call gather_from_lo_to_rank0(b_ave(llm,nR),b_ave_global)
               call gather_from_lo_to_rank0(db_ave(llm,nR),db_ave_global)
               call gather_from_lo_to_rank0(aj_ave(llm,nR),aj_ave_global)
            end if
            call gather_from_lo_to_rank0(w_ave(llm,nR),w_ave_global)
            call gather_from_lo_to_rank0(dw_ave(llm,nR),dw_ave_global)
            call gather_from_lo_to_rank0(z_ave(llm,nR),z_ave_global)
            call gather_from_lo_to_rank0(p_ave(llm,nR),p_ave_global)
            if ( l_heat ) then
               call gather_from_lo_to_rank0(s_ave(llm,nR),s_ave_global)
            end if
            if ( l_chemical_conv ) then
               call gather_from_lo_to_rank0(xi_ave(llm,nR),xi_ave_global)
            end if
            if ( l_phase_field ) then
               call gather_from_lo_to_rank0(phi_ave(llm,nR),phi_ave_global)
            end if

            if ( rank == 0 ) then
               if ( l_mag ) then
                  call torpol_to_spat(b_ave_global, db_ave_global, &
                       &              aj_ave_global, Br, Bt, Bp, l_R(nR))
               end if
               call torpol_to_spat(w_ave_global, dw_ave_global, &
                    &              z_ave_global, Vr, Vt, Vp, l_R(nR))
               call scal_to_spat(p_ave_global, Prer, l_R(nR))
               call scal_to_spat(s_ave_global, Sr, l_R(nR))
               if ( l_chemical_conv ) then
                  call scal_to_spat(xi_ave_global, Xir, l_R(nR))
               end if
               if ( l_phase_field ) then
                  call scal_to_spat(phi_ave_global, Phir, l_R(nR))
               end if
               call graphOut(nR, Vr, Vt, Vp, Br, Bt, Bp, Sr, Prer, Xir, Phir)
            end if
         end do

         !----- Inner core: Transform is included in graphOut_IC!
         if ( l_mag .and. n_r_ic_max > 0 ) then
            call gather_all_from_lo_to_rank0(gt_IC,b_ic_ave,b_ic_ave_global)
            call gather_all_from_lo_to_rank0(gt_IC,db_ic_ave,db_ic_ave_global)
            call gather_all_from_lo_to_rank0(gt_IC,ddb_ic_ave,ddb_ic_ave_global)
            call gather_all_from_lo_to_rank0(gt_IC,aj_ic_ave,aj_ic_ave_global)
            call gather_all_from_lo_to_rank0(gt_IC,dj_ic_ave,dj_ic_ave_global)

            if ( rank == 0 ) then
               call graphOut_IC(b_ic_ave_global,db_ic_ave_global,   &
                    &           aj_ic_ave_global,bICB,l_avg=.true.)
            end if
         end if

         if ( rank == 0 ) close(n_graph_file)  ! close graphic output file !

         !----- Write info about graph-file into STDOUT and log-file:
         if ( l_stop_time ) then
            if ( rank == 0 )  &
            &  write(n_log_file,'(/,'' ! WRITING AVERAGED GRAPHIC FILE !'')')
         end if

         !--- Store time averaged poloidal magnetic coeffs at cmb
         if ( l_mag) then
            outFile='B_coeff_cmb_ave.'//tag
            nOut   =93
            n_cmb_sets=-1
            !call write_Bcmb(time,b(1,n_r_cmb),lm_max,l_max,           &
            !     &           l_max_cmb,minc,lm2,n_cmb_sets,outFile,nOut)
            call write_Bcmb(time,b_ave(:,n_r_cmb),l_max_cmb,n_cmb_sets,outFile,nOut)
         end if

         !--- Store potentials of averaged field:
         !    dw_ave and db_ave used as work arrays here.
         nPotSets=-1
         call write_Pot(time,w_ave,z_ave,b_ic_ave,aj_ic_ave,nPotSets,      &
              &        'V_lmr_ave.',omega_ma,omega_ic)
         if ( l_mag) then
            call write_Pot(time,b_ave,aj_ave,b_ic_ave,aj_ic_ave,nPotSets,  &
                 &        'B_lmr_ave.',omega_ma,omega_ic)
         end if
         if ( l_heat ) then
            call write_Pot(time,s_ave,z_ave,b_ic_ave,aj_ic_ave,nPotSets,   &
                 &        'T_lmr_ave.',omega_ma,omega_ic)
         end if
         if ( l_chemical_conv ) then
            call write_Pot(time,xi_ave,z_ave,b_ic_ave,aj_ic_ave,nPotSets,  &
                 &        'Xi_lmr_ave.',omega_ma,omega_ic)
         end if

         if ( rank==0 .and. l_save_out ) close(n_log_file)

         !--- Store checkpoint file
         call store(simtime,tscheme,-1,l_stop_time,.false.,.true.,        &
              &     w_ave,z_ave,p_ave,s_ave,xi_ave,phi_ave,b_ave,aj_ave,  &
              &     b_ic_ave,aj_ic_ave,dwdt,dzdt,dpdt,dsdt,dxidt,dphidt,  &
              &     dbdt,djdt,dbdt_ic,djdt_ic,domega_ma_dt,domega_ic_dt,  &
              &     lorentz_torque_ma_dt,lorentz_torque_ic_dt)

         ! now correct the stored average fields by the factor which has been
         ! applied before
         if ( l_conv ) then
            w_ave(:,:)=w_ave(:,:)*time_norm
            z_ave(:,:)=z_ave(:,:)*time_norm
            p_ave(:,:)=p_ave(:,:)*time_norm
         end if
<<<<<<< HEAD
         if ( l_chemical_conv ) then
            do nR=1,n_r_max
               do lm=llm,ulm
                  phi_ave(lm,nR)=phi_ave(lm,nR)*time_norm
               end do
            end do
         end if
=======
         if ( l_heat ) s_ave(:,:)=s_ave(:,:)*time_norm
         if ( l_chemical_conv ) xi_ave(:,:)=xi_ave(:,:)*time_norm
>>>>>>> b6865b1f
         if ( l_mag ) then
            b_ave(:,:) =b_ave(:,:)*time_norm
            aj_ave(:,:)=aj_ave(:,:)*time_norm
            if ( l_cond_ic ) then
               b_ic_ave(:,:) =b_ic_ave(:,:)*time_norm
               aj_ic_ave(:,:)=aj_ic_ave(:,:)*time_norm
            end if
         end if

      end if ! last time step ?

   end subroutine fields_average
!------------------------------------------------------------------------------
end module fields_average_mod<|MERGE_RESOLUTION|>--- conflicted
+++ resolved
@@ -72,6 +72,20 @@
       allocate( aj_ic_ave(llm:ulm,n_r_ic_max) )
       bytes_allocated = bytes_allocated+2*(ulm-llm+1)*n_r_ic_max*SIZEOF_DEF_COMPLEX
 
+      if ( l_chemical_conv ) then
+         allocate( xi_ave(llm:ulm,n_r_max) )
+         bytes_allocated = bytes_allocated+(ulm-llm+1)*n_r_max*SIZEOF_DEF_COMPLEX
+      else
+         allocate( xi_ave(1,1) )
+      end if
+
+      if ( l_phase_field ) then
+         allocate( phi_ave(llm:ulm,n_r_max) )
+         bytes_allocated = bytes_allocated+(ulm-llm+1)*n_r_max*SIZEOF_DEF_COMPLEX
+      else
+         allocate( phi_ave(1,1) )
+      end if
+
       if ( l_conv ) then
          w_ave(:,:)=zero
          z_ave(:,:)=zero
@@ -79,6 +93,7 @@
       end if
       if ( l_heat ) s_ave(:,:)=zero
       if ( l_chemical_conv ) xi_ave(:,:)=zero
+      if ( l_phase_field ) phi_ave(:,:)=zero
       if ( l_mag ) then
          b_ave(:,:) =zero
          aj_ave(:,:)=zero
@@ -86,20 +101,6 @@
             b_ic_ave(:,:) =zero
             aj_ic_ave(:,:)=zero
          end if
-      end if
-
-      if ( l_chemical_conv ) then
-         allocate( xi_ave(llm:ulm,n_r_max) )
-         bytes_allocated = bytes_allocated+(ulm-llm+1)*n_r_max*SIZEOF_DEF_COMPLEX
-      else
-         allocate( xi_ave(1,1) )
-      end if
-
-      if ( l_phase_field ) then
-         allocate( phi_ave(llm:ulm,n_r_max) )
-         bytes_allocated = bytes_allocated+(ulm-llm+1)*n_r_max*SIZEOF_DEF_COMPLEX
-      else
-         allocate( phi_ave(1,1) )
       end if
 
       if ( rank == 0 ) then
@@ -221,53 +222,15 @@
       real(cp) :: time
       real(cp) :: dt_norm
 
-<<<<<<< HEAD
-      !-- Initialise average for first time step:
-
-      if ( nAve == 1 ) then
-
-         !zero=zero
-         if ( n_graphs > 0 ) then
-            if ( l_conv ) then
-               w_ave(:,:)=zero
-               z_ave(:,:)=zero
-               p_ave(:,:)=zero
-            end if
-            if ( l_heat ) s_ave(:,:)=zero
-            if ( l_chemical_conv ) xi_ave(:,:)=zero
-            if ( l_phase_field ) phi_ave(:,:)=zero
-            if ( l_mag ) then
-               b_ave(:,:) =zero
-               aj_ave(:,:)=zero
-               if ( l_cond_ic ) then
-                  b_ic_ave(:,:) =zero
-                  aj_ic_ave(:,:)=zero
-               end if
-            end if
-         end if
-
-      end if  ! First step
-
-=======
->>>>>>> b6865b1f
       !-- Add new time step:
       if ( l_conv ) then
          w_ave(:,:)=w_ave(:,:) + time_passed*w(:,:)
          z_ave(:,:)=z_ave(:,:) + time_passed*z(:,:)
          p_ave(:,:)=p_ave(:,:) + time_passed*p(:,:)
       end if
-<<<<<<< HEAD
-      if ( l_phase_field ) then
-         do nR=1,n_r_max
-            do lm=llm,ulm
-               phi_ave(lm,nR)=phi_ave(lm,nR) + time_passed*phi(lm,nR)
-            end do
-         end do
-      end if
-=======
+      if ( l_phase_field ) phi_ave(:,:)=phi_ave(:,:) + time_passed*phi(:,:)
       if ( l_heat ) s_ave(:,:)=s_ave(:,:) + time_passed*s(:,:)
       if ( l_chemical_conv ) xi_ave(:,:)=xi_ave(:,:) + time_passed*xi(:,:)
->>>>>>> b6865b1f
       if ( l_mag ) then
          b_ave(:,:) =b_ave(:,:)  + time_passed*b(:,:)
          aj_ave(:,:)=aj_ave(:,:) + time_passed*aj(:,:)
@@ -290,18 +253,9 @@
             z_ave(:,:)=dt_norm*z_ave(:,:)
             p_ave(:,:)=dt_norm*p_ave(:,:)
          end if
-<<<<<<< HEAD
-         if ( l_phase_field ) then
-            do nR=1,n_r_max
-               do lm=llm,ulm
-                  phi_ave(lm,nR)=dt_norm*phi_ave(lm,nR)
-               end do
-            end do
-         end if
-=======
+         if ( l_phase_field ) phi_ave(:,:)=dt_norm*phi_ave(:,:)
          if ( l_heat ) s_ave(:,:)=dt_norm*s_ave(:,:)
          if ( l_chemical_conv ) xi_ave(:,:)=dt_norm*xi_ave(:,:)
->>>>>>> b6865b1f
          if ( l_mag ) then
             b_ave(:,:) =dt_norm*b_ave(:,:)
             aj_ave(:,:)=dt_norm*aj_ave(:,:)
@@ -527,18 +481,9 @@
             z_ave(:,:)=z_ave(:,:)*time_norm
             p_ave(:,:)=p_ave(:,:)*time_norm
          end if
-<<<<<<< HEAD
-         if ( l_chemical_conv ) then
-            do nR=1,n_r_max
-               do lm=llm,ulm
-                  phi_ave(lm,nR)=phi_ave(lm,nR)*time_norm
-               end do
-            end do
-         end if
-=======
+         if ( l_chemical_conv ) phi_ave(:,:)=phi_ave(:,:)*time_norm
          if ( l_heat ) s_ave(:,:)=s_ave(:,:)*time_norm
          if ( l_chemical_conv ) xi_ave(:,:)=xi_ave(:,:)*time_norm
->>>>>>> b6865b1f
          if ( l_mag ) then
             b_ave(:,:) =b_ave(:,:)*time_norm
             aj_ave(:,:)=aj_ave(:,:)*time_norm
