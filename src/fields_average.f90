module fields_average_mod
   !
   ! This module is used when one wants to store time-averaged quantities
   !

   use truncation
   use precision_mod
   use mem_alloc, only: bytes_allocated
   use radial_data, only: n_r_cmb, n_r_icb
   use radial_functions, only: chebt_ic, chebt_ic_even, r, dr_fac_ic, &
       &                       rscheme_oc, l_R
   use blocking,only: lm2, llm, ulm, llmMag, ulmMag
   use logic, only: l_mag, l_conv, l_save_out, l_heat, l_cond_ic, &
       &            l_chemical_conv, l_phase_field
   use kinetic_energy, only: get_e_kin
   use magnetic_energy, only: get_e_mag
   use output_data, only: tag, n_log_file, log_file, n_graphs, l_max_cmb
   use parallel_mod, only: rank
   use sht, only: torpol_to_spat, scal_to_spat
   use constants, only: zero, vol_oc, vol_ic, one
   use communications, only: get_global_sum, gather_from_lo_to_rank0,&
       &                     gather_all_from_lo_to_rank0,gt_OC,gt_IC
   use out_coeff, only: write_Bcmb, write_Pot
   use spectra, only: spectrum, spectrum_temp
   use graphOut_mod, only: graphOut, graphOut_IC, n_graph_file, graphOut_header
   use radial_der_even, only: get_drNS_even, get_ddrNS_even
   use radial_der, only: get_dr
   use fieldsLast, only: dwdt, dpdt, dzdt, dsdt, dxidt, dbdt, djdt, dbdt_ic, &
       &                 djdt_ic, domega_ma_dt, domega_ic_dt, dphidt,        &
       &                 lorentz_torque_ic_dt, lorentz_torque_ma_dt
   use storeCheckPoints, only: store
   use time_schemes, only: type_tscheme

   implicit none

   private

   complex(cp), allocatable :: w_ave(:,:)
   complex(cp), allocatable :: z_ave(:,:)
   complex(cp), allocatable :: s_ave(:,:)
   complex(cp), allocatable :: xi_ave(:,:)
   complex(cp), allocatable :: phi_ave(:,:)
   complex(cp), allocatable :: p_ave(:,:)
   complex(cp), allocatable :: b_ave(:,:)
   complex(cp), allocatable :: aj_ave(:,:)
   complex(cp), allocatable :: b_ic_ave(:,:)
   complex(cp), allocatable :: aj_ic_ave(:,:)
   ! on rank 0 we also allocate the following fields
   complex(cp), allocatable :: b_ave_global(:), bICB(:)
   complex(cp), allocatable :: db_ave_global(:), aj_ave_global(:)
   complex(cp), allocatable :: w_ave_global(:), dw_ave_global(:)
   complex(cp), allocatable :: z_ave_global(:), s_ave_global(:)
   complex(cp), allocatable :: p_ave_global(:), xi_ave_global(:)
   complex(cp), allocatable :: phi_ave_global(:)

   public :: initialize_fields_average_mod, fields_average, &
   &         finalize_fields_average_mod


contains

   subroutine initialize_fields_average_mod

      allocate( w_ave(llm:ulm,n_r_max) )
      allocate( z_ave(llm:ulm,n_r_max) )
      allocate( s_ave(llm:ulm,n_r_max) )
      allocate( p_ave(llm:ulm,n_r_max) )
      allocate( b_ave(llm:ulm,n_r_max) )
      allocate( aj_ave(llm:ulm,n_r_max) )
      bytes_allocated = bytes_allocated+6*(ulm-llm+1)*n_r_max*SIZEOF_DEF_COMPLEX
      allocate( b_ic_ave(llm:ulm,n_r_ic_max) )
      allocate( aj_ic_ave(llm:ulm,n_r_ic_max) )
      bytes_allocated = bytes_allocated+2*(ulm-llm+1)*n_r_ic_max*SIZEOF_DEF_COMPLEX

      if ( l_chemical_conv ) then
         allocate( xi_ave(llm:ulm,n_r_max) )
         bytes_allocated = bytes_allocated+(ulm-llm+1)*n_r_max*SIZEOF_DEF_COMPLEX
      else
         allocate( xi_ave(1,1) )
      end if

<<<<<<< HEAD
      if ( l_phase_field ) then
         allocate( phi_ave(llm:ulm,n_r_max) )
         bytes_allocated = bytes_allocated+(ulm-llm+1)*n_r_max*SIZEOF_DEF_COMPLEX
      else
         allocate( phi_ave(1,1) )
      end if

=======
      !-- Set initial values to zero
>>>>>>> 1be5265a
      if ( l_conv ) then
         w_ave(:,:)=zero
         z_ave(:,:)=zero
         p_ave(:,:)=zero
      end if
      if ( l_heat ) s_ave(:,:)=zero
      if ( l_chemical_conv ) xi_ave(:,:)=zero
      if ( l_phase_field ) phi_ave(:,:)=zero
      if ( l_mag ) then
         b_ave(:,:) =zero
         aj_ave(:,:)=zero
         if ( l_cond_ic ) then
            b_ic_ave(:,:) =zero
            aj_ic_ave(:,:)=zero
         end if
      end if

      if ( rank == 0 ) then
         allocate( bICB(1:lm_max) )
         allocate( b_ave_global(1:lm_max) )
         allocate( db_ave_global(1:lm_max) )
         allocate( aj_ave_global(1:lm_max) )
         allocate( w_ave_global(1:lm_max) )
         allocate( dw_ave_global(1:lm_max) )
         allocate( z_ave_global(1:lm_max) )
         allocate( s_ave_global(1:lm_max) )
         allocate( p_ave_global(1:lm_max) )
         bytes_allocated = bytes_allocated+9*lm_max*SIZEOF_DEF_COMPLEX
         if ( l_chemical_conv ) then
            allocate( xi_ave_global(1:lm_max) )
            bytes_allocated = bytes_allocated+lm_max*SIZEOF_DEF_COMPLEX
         end if
         if ( l_phase_field ) then
            allocate( phi_ave_global(1:lm_max) )
            bytes_allocated = bytes_allocated+lm_max*SIZEOF_DEF_COMPLEX
         end if
      else
         allocate( bICB(1) )
         allocate( b_ave_global(1) )
         allocate( db_ave_global(1) )
         allocate( aj_ave_global(1) )
         allocate( w_ave_global(1) )
         allocate( dw_ave_global(1) )
         allocate( z_ave_global(1) )
         allocate( s_ave_global(1) )
         allocate( p_ave_global(1) )
         if ( l_chemical_conv ) allocate( xi_ave_global(1) )
         if ( l_phase_field ) allocate( phi_ave_global(1) )
      end if

   end subroutine initialize_fields_average_mod
!----------------------------------------------------------------------------
   subroutine finalize_fields_average_mod

      deallocate( w_ave, z_ave, s_ave, p_ave, b_ave, aj_ave, b_ic_ave )
      deallocate( aj_ic_ave, db_ave_global, aj_ave_global, w_ave_global )
      deallocate( dw_ave_global, z_ave_global, s_ave_global, p_ave_global )
      deallocate( b_ave_global, bICB )

      if ( l_chemical_conv ) deallocate( xi_ave, xi_ave_global )
      if ( l_phase_field ) deallocate( phi_ave, phi_ave_global )

   end subroutine finalize_fields_average_mod
!----------------------------------------------------------------------------
   subroutine fields_average(simtime,tscheme,nAve,l_stop_time,        &
      &                      time_passed,time_norm,omega_ic,omega_ma, &
      &                      w,z,p,s,xi,phi,b,aj,b_ic,aj_ic)
      !
      ! This subroutine averages fields b and v over time.
      !

      !-- Input of variables:
      integer,             intent(in) :: nAve         ! number for averaged time steps
      logical,             intent(in) :: l_stop_time  ! true if this is the last time step
      real(cp),            intent(in) :: time_passed  ! time passed since last log
      real(cp),            intent(in) :: time_norm    ! time passed since start of time loop
      real(cp),            intent(in) :: omega_ic,omega_ma
      class(type_tscheme), intent(in) :: tscheme
      real(cp),            intent(in) :: simtime
      complex(cp),         intent(in) :: w(llm:ulm,n_r_max)
      complex(cp),         intent(in) :: z(llm:ulm,n_r_max)
      complex(cp),         intent(in) :: p(llm:ulm,n_r_max)
      complex(cp),         intent(in) :: s(llm:ulm,n_r_max)
      complex(cp),         intent(in) :: xi(llm:ulm,n_r_max)
      complex(cp),         intent(in) :: phi(llm:ulm,n_r_max)
      complex(cp),         intent(in) :: b(llmMag:ulmMag,n_r_maxMag)
      complex(cp),         intent(in) :: aj(llmMag:ulmMag,n_r_maxMag)
      complex(cp),         intent(in) :: b_ic(llmMag:ulmMag,n_r_ic_maxMag)
      complex(cp),         intent(in) :: aj_ic(llmMag:ulmMag,n_r_ic_maxMag)

      !-- Local stuff:
      ! fields for the gathering
      complex(cp) :: b_ic_ave_global(1:lm_maxMag,n_r_ic_maxMag)
      complex(cp) :: db_ic_ave_global(1:lm_maxMag,n_r_ic_maxMag)
      complex(cp) :: ddb_ic_ave_global(1:lm_maxMag,n_r_ic_maxMag)
      complex(cp) :: aj_ic_ave_global(1:lm_maxMag,n_r_ic_maxMag)
      complex(cp) :: dj_ic_ave_global(1:lm_maxMag,n_r_ic_maxMag)

      !----- Time averaged fields:
      complex(cp) :: dw_ave(llm:ulm,n_r_max)
      complex(cp) :: ds_ave(llm:ulm,n_r_max)
      complex(cp) :: db_ave(llm:ulm,n_r_max)
      complex(cp) :: db_ic_ave(llm:ulm,n_r_ic_max)
      complex(cp) :: ddb_ic_ave(llm:ulm,n_r_ic_max)
      complex(cp) :: dj_ic_ave(llm:ulm,n_r_ic_max)

      !----- Work array:
      complex(cp) :: workA_LMloc(llm:ulm,n_r_max)

      !----- Fields in grid space:
      real(cp) :: Br(nlat_padded,n_phi_max),Bt(nlat_padded,n_phi_max)
      real(cp) :: Bp(nlat_padded,n_phi_max),Vr(nlat_padded,n_phi_max)
      real(cp) :: Vt(nlat_padded,n_phi_max),Vp(nlat_padded,n_phi_max) 
      real(cp) :: Sr(nlat_padded,n_phi_max),Prer(nlat_padded,n_phi_max)
      real(cp) :: Xir(nlat_padded,n_phi_max),Phir(nlat_padded,n_phi_max)

      !----- Energies of time average field:
      real(cp) :: e_kin_p_ave,e_kin_t_ave
      real(cp) :: e_kin_p_as_ave,e_kin_t_as_ave
      real(cp) :: e_mag_p_ave,e_mag_t_ave
      real(cp) :: e_mag_p_as_ave,e_mag_t_as_ave
      real(cp) :: e_mag_p_ic_ave,e_mag_t_ic_ave
      real(cp) :: e_mag_p_as_ic_ave,e_mag_t_as_ic_ave
      real(cp) :: e_mag_os_ave,e_mag_as_os_ave
      real(cp) :: Dip,DipCMB,e_cmb,elsAnel

      integer :: lm, nR
      integer :: n_e_sets,n_spec

      character(len=72) :: graph_file
      character(len=80) :: outFile
      integer :: nOut,n_cmb_sets,nPotSets

      real(cp) :: time
      real(cp) :: dt_norm

      !-- Add new time step:
      if ( l_conv ) then
         w_ave(:,:)=w_ave(:,:) + time_passed*w(:,:)
         z_ave(:,:)=z_ave(:,:) + time_passed*z(:,:)
         p_ave(:,:)=p_ave(:,:) + time_passed*p(:,:)
      end if
      if ( l_phase_field ) phi_ave(:,:)=phi_ave(:,:) + time_passed*phi(:,:)
      if ( l_heat ) s_ave(:,:)=s_ave(:,:) + time_passed*s(:,:)
      if ( l_chemical_conv ) xi_ave(:,:)=xi_ave(:,:) + time_passed*xi(:,:)
      if ( l_mag ) then
         b_ave(:,:) =b_ave(:,:)  + time_passed*b(:,:)
         aj_ave(:,:)=aj_ave(:,:) + time_passed*aj(:,:)
         if ( l_cond_ic ) then
            b_ic_ave(:,:) =b_ic_ave(:,:) + time_passed*b_ic(:,:)
            aj_ic_ave(:,:)=aj_ic_ave(:,:)+ time_passed*aj_ic(:,:)
         end if
      end if

      !--- Output, intermediate output every 10th averaging to save result
      !    will be overwritten.
      if ( l_stop_time .or. mod(nAve,10) == 0 ) then

         !write(*,"(A,2ES22.15)") "w_ave = ",get_global_sum( w_ave )
         time   =-one  ! This signifies averaging in output files!
         dt_norm=one/time_norm

         if ( l_conv ) then
            w_ave(:,:)=dt_norm*w_ave(:,:)
            z_ave(:,:)=dt_norm*z_ave(:,:)
            p_ave(:,:)=dt_norm*p_ave(:,:)
         end if
         if ( l_phase_field ) phi_ave(:,:)=dt_norm*phi_ave(:,:)
         if ( l_heat ) s_ave(:,:)=dt_norm*s_ave(:,:)
         if ( l_chemical_conv ) xi_ave(:,:)=dt_norm*xi_ave(:,:)
         if ( l_mag ) then
            b_ave(:,:) =dt_norm*b_ave(:,:)
            aj_ave(:,:)=dt_norm*aj_ave(:,:)
            if ( l_cond_ic ) then
               b_ic_ave(:,:) =dt_norm*b_ic_ave(:,:)
               aj_ic_ave(:,:)=dt_norm*aj_ic_ave(:,:)
            end if
         end if

         !----- Get the radial derivatives:
         call get_dr(w_ave,dw_ave,ulm-llm+1,1,ulm-llm+1,n_r_max,rscheme_oc, &
              &      nocopy=.true.)
         if ( l_mag ) then
            call get_dr(b_ave,db_ave,ulm-llm+1,1,ulm-llm+1,n_r_max,rscheme_oc, &
                 &      nocopy=.true.)
         end if
         if ( l_heat ) then
            call get_dr(s_ave,ds_ave,ulm-llm+1,1,ulm-llm+1,n_r_max,rscheme_oc, &
                 &      nocopy=.true.)
         end if
         if ( l_cond_ic ) then
            call get_ddrNS_even(b_ic_ave,db_ic_ave,ddb_ic_ave,ulm-llm+1,1,     &
                 &              ulm-llm+1,n_r_ic_max,n_cheb_ic_max,dr_fac_ic,  &
                 &              workA_LMloc,chebt_ic, chebt_ic_even)
            call get_drNS_even(aj_ic_ave,dj_ic_ave,ulm-llm+1,1,ulm-llm+1,      &
                 &             n_r_ic_max,n_cheb_ic_max,dr_fac_ic,workA_LMloc, &
                 &             chebt_ic,chebt_ic_even)
         end if

         !----- Get averaged spectra:
         !      Note: average spectra will be in file no 0
         n_spec=0
         call spectrum(n_spec,time,.false.,nAve,l_stop_time,time_passed, &
              &        time_norm,w_ave,dw_ave,z_ave,b_ave,db_ave,        &
              &        aj_ave,b_ic_ave,db_ic_ave,aj_ic_ave)

         if ( l_heat ) then
            call spectrum_temp(n_spec,time,.false.,0,l_stop_time,     &
                 &             0.0_cp,0.0_cp,s_ave,ds_ave)
         end if
         if ( rank==0 .and. l_save_out ) then
            open(newunit=n_log_file, file=log_file, status='unknown', &
            &    position='append')
         end if

         !----- Write averaged energies into log-file at end of run:
         if ( l_stop_time ) then
            !----- Calculate energies of averaged field:
            n_e_sets=1
            call get_e_kin(time,.false.,.true.,n_e_sets, &
                 &         w_ave,dw_ave,z_ave,           &
                 &         e_kin_p_ave,e_kin_t_ave,      &
                 &         e_kin_p_as_ave,e_kin_t_as_ave)

            call get_e_mag(time,.false.,.true.,n_e_sets,                  &
                 &         b_ave,db_ave,aj_ave,                           &
                 &         b_ic_ave,db_ic_ave,aj_ic_ave,                  &
                 &         e_mag_p_ave,e_mag_t_ave,                       &
                 &         e_mag_p_as_ave,e_mag_t_as_ave,                 &
                 &         e_mag_p_ic_ave,e_mag_t_ic_ave,                 &
                 &         e_mag_p_as_ic_ave,e_mag_t_as_ic_ave,           &
                 &         e_mag_os_ave,e_mag_as_os_ave,e_cmb,Dip,DipCMB, &
                 &         elsAnel)

            if ( rank == 0 ) then
               !----- Output of energies of averaged field:
               write(n_log_file,'(/,A)')                           &
               &    ' ! ENERGIES OF TIME AVERAGED FIELD'
               write(n_log_file,                                   &
               &    '('' !  (total,poloidal,toroidal,total density)'')')
               write(n_log_file,'(1P,'' !  Kinetic energies:'',4ES16.6)') &
               &    (e_kin_p_ave+e_kin_t_ave),e_kin_p_ave,e_kin_t_ave,    &
               &    (e_kin_p_ave+e_kin_t_ave)/vol_oc
               write(n_log_file,'(1P,'' !  OC Mag  energies:'',4ES16.6)') &
               &    (e_mag_p_ave+e_mag_t_ave),e_mag_p_ave,e_mag_t_ave,    &
               &    (e_mag_p_ave+e_mag_t_ave)/vol_oc
               write(n_log_file,'(1P,'' !  IC Mag  energies:'',4ES16.6)') &
               &    (e_mag_p_ic_ave+e_mag_t_ic_ave),e_mag_p_ic_ave,       &
               &     e_mag_t_ic_ave,(e_mag_p_ic_ave+e_mag_t_ic_ave)/vol_ic
               write(n_log_file,'(1P,'' !  OS Mag  energies:'',ES16.6)')  &
               &     e_mag_os_ave
               write(n_log_file,'(/,'' !  AXISYMMETRIC PARTS:'')')
               write(n_log_file,                                          &
               &     '('' !  (total,poloidal,toroidal,total density)'')')
               write(n_log_file,'(1P,'' !  Kinetic AS energies:'',4ES16.6)') &
               &    (e_kin_p_as_ave+e_kin_t_as_ave),e_kin_p_as_ave,          &
               &     e_kin_t_as_ave,(e_kin_p_as_ave+e_kin_t_as_ave)/vol_oc
               write(n_log_file,'(1P,'' !  OC Mag  AS energies:'',4ES16.6)') &
               &    (e_mag_p_as_ave+e_mag_t_as_ave),e_mag_p_as_ave,          &
               &     e_mag_t_as_ave,(e_mag_p_as_ave+e_mag_t_as_ave)/vol_oc
               write(n_log_file,'(1P,'' !  IC Mag  AS energies:'',4ES16.6)') &
               &    (e_mag_p_as_ic_ave+e_mag_t_as_ic_ave),e_mag_p_as_ic_ave, &
               &     e_mag_t_as_ic_ave,(e_mag_p_as_ic_ave+e_mag_t_as_ic_ave) &
               &     /vol_ic
               write(n_log_file,'(1P,'' !  OC Mag  AS energies:'',ES16.6)')  &
               &     e_mag_os_ave
               write(n_log_file,'(1P,'' !  Relative ax. dip. E:'',ES16.6)')  &
               &     Dip
            end if
         end if ! End of run ?

         !----- Construct name of graphic file and open it:
         ! For the graphic file of the average fields, we gather them
         ! on rank 0 and use the old serial output routine.

         if ( rank == 0 ) then
            graph_file='G_ave.'//tag
            open(newunit=n_graph_file, file=graph_file, status='unknown', &
            &    form='unformatted', access='stream')

            !----- Write header into graphic file:
            call graphOut_header(time)
         end if

         !-- This will be needed for the inner core
         if ( l_mag ) then
            call gather_from_lo_to_rank0(b_ave(llm,n_r_icb),bICB)
         end if

         !----- Outer core:
         do nR=1,n_r_max
            if ( l_mag ) then
               call gather_from_lo_to_rank0(b_ave(llm,nR),b_ave_global)
               call gather_from_lo_to_rank0(db_ave(llm,nR),db_ave_global)
               call gather_from_lo_to_rank0(aj_ave(llm,nR),aj_ave_global)
            end if
            call gather_from_lo_to_rank0(w_ave(llm,nR),w_ave_global)
            call gather_from_lo_to_rank0(dw_ave(llm,nR),dw_ave_global)
            call gather_from_lo_to_rank0(z_ave(llm,nR),z_ave_global)
            call gather_from_lo_to_rank0(p_ave(llm,nR),p_ave_global)
            if ( l_heat ) then
               call gather_from_lo_to_rank0(s_ave(llm,nR),s_ave_global)
            end if
            if ( l_chemical_conv ) then
               call gather_from_lo_to_rank0(xi_ave(llm,nR),xi_ave_global)
            end if
            if ( l_phase_field ) then
               call gather_from_lo_to_rank0(phi_ave(llm,nR),phi_ave_global)
            end if

            if ( rank == 0 ) then
               if ( l_mag ) then
                  call torpol_to_spat(b_ave_global, db_ave_global, &
                       &              aj_ave_global, Br, Bt, Bp, l_R(nR))
               end if
               call torpol_to_spat(w_ave_global, dw_ave_global, &
                    &              z_ave_global, Vr, Vt, Vp, l_R(nR))
               call scal_to_spat(p_ave_global, Prer, l_R(nR))
               call scal_to_spat(s_ave_global, Sr, l_R(nR))
               if ( l_chemical_conv ) then
                  call scal_to_spat(xi_ave_global, Xir, l_R(nR))
               end if
               if ( l_phase_field ) then
                  call scal_to_spat(phi_ave_global, Phir, l_R(nR))
               end if
               call graphOut(nR, Vr, Vt, Vp, Br, Bt, Bp, Sr, Prer, Xir, Phir)
            end if
         end do

         !----- Inner core: Transform is included in graphOut_IC!
         if ( l_mag .and. n_r_ic_max > 0 ) then
            call gather_all_from_lo_to_rank0(gt_IC,b_ic_ave,b_ic_ave_global)
            call gather_all_from_lo_to_rank0(gt_IC,db_ic_ave,db_ic_ave_global)
            call gather_all_from_lo_to_rank0(gt_IC,ddb_ic_ave,ddb_ic_ave_global)
            call gather_all_from_lo_to_rank0(gt_IC,aj_ic_ave,aj_ic_ave_global)
            call gather_all_from_lo_to_rank0(gt_IC,dj_ic_ave,dj_ic_ave_global)

            if ( rank == 0 ) then
               call graphOut_IC(b_ic_ave_global,db_ic_ave_global,   &
                    &           aj_ic_ave_global,bICB,l_avg=.true.)
            end if
         end if

         if ( rank == 0 ) close(n_graph_file)  ! close graphic output file !

         !----- Write info about graph-file into STDOUT and log-file:
         if ( l_stop_time ) then
            if ( rank == 0 )  &
            &  write(n_log_file,'(/,'' ! WRITING AVERAGED GRAPHIC FILE !'')')
         end if

         !--- Store time averaged poloidal magnetic coeffs at cmb
         if ( l_mag) then
            outFile='B_coeff_cmb_ave.'//tag
            nOut   =93
            n_cmb_sets=-1
            !call write_Bcmb(time,b(1,n_r_cmb),lm_max,l_max,           &
            !     &           l_max_cmb,minc,lm2,n_cmb_sets,outFile,nOut)
            call write_Bcmb(time,b_ave(:,n_r_cmb),l_max_cmb,n_cmb_sets,outFile,nOut)
         end if

         !--- Store potentials of averaged field:
         !    dw_ave and db_ave used as work arrays here.
         nPotSets=-1
         call write_Pot(time,w_ave,z_ave,b_ic_ave,aj_ic_ave,nPotSets,      &
              &        'V_lmr_ave.',omega_ma,omega_ic)
         if ( l_mag) then
            call write_Pot(time,b_ave,aj_ave,b_ic_ave,aj_ic_ave,nPotSets,  &
                 &        'B_lmr_ave.',omega_ma,omega_ic)
         end if
         if ( l_heat ) then
            call write_Pot(time,s_ave,z_ave,b_ic_ave,aj_ic_ave,nPotSets,   &
                 &        'T_lmr_ave.',omega_ma,omega_ic)
         end if
         if ( l_chemical_conv ) then
            call write_Pot(time,xi_ave,z_ave,b_ic_ave,aj_ic_ave,nPotSets,  &
                 &        'Xi_lmr_ave.',omega_ma,omega_ic)
         end if

         if ( rank==0 .and. l_save_out ) close(n_log_file)

         !--- Store checkpoint file
         call store(simtime,tscheme,-1,l_stop_time,.false.,.true.,        &
              &     w_ave,z_ave,p_ave,s_ave,xi_ave,phi_ave,b_ave,aj_ave,  &
              &     b_ic_ave,aj_ic_ave,dwdt,dzdt,dpdt,dsdt,dxidt,dphidt,  &
              &     dbdt,djdt,dbdt_ic,djdt_ic,domega_ma_dt,domega_ic_dt,  &
              &     lorentz_torque_ma_dt,lorentz_torque_ic_dt)

         ! now correct the stored average fields by the factor which has been
         ! applied before
         if ( l_conv ) then
            w_ave(:,:)=w_ave(:,:)*time_norm
            z_ave(:,:)=z_ave(:,:)*time_norm
            p_ave(:,:)=p_ave(:,:)*time_norm
         end if
         if ( l_chemical_conv ) phi_ave(:,:)=phi_ave(:,:)*time_norm
         if ( l_heat ) s_ave(:,:)=s_ave(:,:)*time_norm
         if ( l_chemical_conv ) xi_ave(:,:)=xi_ave(:,:)*time_norm
         if ( l_mag ) then
            b_ave(:,:) =b_ave(:,:)*time_norm
            aj_ave(:,:)=aj_ave(:,:)*time_norm
            if ( l_cond_ic ) then
               b_ic_ave(:,:) =b_ic_ave(:,:)*time_norm
               aj_ic_ave(:,:)=aj_ic_ave(:,:)*time_norm
            end if
         end if

      end if ! last time step ?

   end subroutine fields_average
!------------------------------------------------------------------------------
end module fields_average_mod<|MERGE_RESOLUTION|>--- conflicted
+++ resolved
@@ -79,7 +79,6 @@
          allocate( xi_ave(1,1) )
       end if
 
-<<<<<<< HEAD
       if ( l_phase_field ) then
          allocate( phi_ave(llm:ulm,n_r_max) )
          bytes_allocated = bytes_allocated+(ulm-llm+1)*n_r_max*SIZEOF_DEF_COMPLEX
@@ -87,9 +86,7 @@
          allocate( phi_ave(1,1) )
       end if
 
-=======
       !-- Set initial values to zero
->>>>>>> 1be5265a
       if ( l_conv ) then
          w_ave(:,:)=zero
          z_ave(:,:)=zero
