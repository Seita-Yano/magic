#include "perflib_preproc.cpp"
module output_mod

   use precision_mod
   use parallel_mod
   use truncation, only: n_r_max, n_r_ic_max, minc, l_max, l_maxMag, &
       &                 n_r_maxMag, lm_max
   use radial_functions, only: or1, or2, r, rscheme_oc, r_cmb, r_icb,  &
       &                       orho1, sigma
   use radial_data, only: nRstart, nRstop, nRstartMag, nRstopMag,    &
       &                  n_r_cmb, n_r_icb
   use physical_parameters, only: opm,ek,ktopv,prmag,nVarCond,LFfac,ekScaled
   use num_param, only: tScale,eScale
   use blocking, only: st_map, lm2, lo_map, llm, ulm, llmMag, ulmMag
   use horizontal_data, only: dLh,hdif_B,dPl0Eq
   use logic, only: l_average, l_mag, l_power, l_anel, l_mag_LF, lVerbose, &
       &            l_dtB, l_RMS, l_r_field, l_r_fieldT, l_PV, l_SRIC,     &
       &            l_cond_ic,l_rMagSpec, l_movie_ic, l_store_frame,       &
       &            l_cmb_field, l_dt_cmb_field, l_save_out, l_non_rot,    &
       &            l_perpPar, l_energy_modes, l_heat, l_hel, l_par,       &
       &            l_chemical_conv, l_movie, l_full_sphere, l_spec_avg
   use fields, only: omega_ic, omega_ma, b_ic,db_ic, ddb_ic, aj_ic, dj_ic,   &
       &             ddj_ic, w_LMloc, dw_LMloc, ddw_LMloc, p_LMloc, xi_LMloc,&
       &             s_LMloc, ds_LMloc, z_LMloc, dz_LMloc, b_LMloc,          &
       &             db_LMloc, ddb_LMloc, aj_LMloc, dj_LMloc, ddj_LMloc,     &
       &             b_ic_LMloc, db_ic_LMloc, ddb_ic_LMloc, aj_ic_LMloc,     &
       &             dj_ic_LMloc, ddj_ic_LMloc, dp_LMloc, xi_LMloc,          &
       &             dxi_LMloc,w_Rloc,z_Rloc,p_Rloc,s_Rloc,xi_Rloc,b_Rloc,   &
       &             aj_Rloc, bICB
   use fieldsLast, only: dwdt, dzdt, dpdt, dsdt, dbdt, djdt, dbdt_ic,  &
       &                 djdt_ic, dxidt, domega_ic_dt, domega_ma_dt,   &
       &                 lorentz_torque_ma_dt, lorentz_torque_ic_dt
   use kinetic_energy, only: get_e_kin, get_u_square
   use magnetic_energy, only: get_e_mag
   use fields_average_mod, only: fields_average
   use spectra, only: spectrum, spectrum_temp, get_amplitude
   use outTO_mod, only: outTO
   use output_data, only: tag, l_max_cmb, n_coeff_r, l_max_r, n_coeff_r_max,&
       &                  n_r_array, n_r_step,  n_log_file, log_file
   use constants, only: vol_oc, vol_ic, mass, surf_cmb, two, three
   use outMisc_mod, only: outHelicity, outHeat
   use geos_mod, only: getEgeos, outPV
   use outRot, only: write_rot
   use omega, only: outOmega
   use integration, only: rInt_R
   use outPar_mod, only: outPar, outPerpPar
   use graphOut_mod, only: graphOut_IC
   use power, only: get_power
   use communications, only: gather_all_from_lo_to_rank0, gt_OC, gt_IC,  &
       &                     gather_from_lo_to_rank0
   use out_coeff, only: write_Bcmb, write_coeff_r, write_Pot
#ifdef WITH_MPI
   use out_coeff, only: write_Pot_mpi
#endif
   use getDlm_mod, only: getDlm
   use movie_data, only: movie_gather_frames_to_rank0
   use dtB_mod, only: get_dtBLMfinish
   use out_movie, only: write_movie_frame
   use out_movie_IC, only: store_movie_frame_IC
   use RMS, only: zeroRms, dtVrms, dtBrms
   use useful, only:  logWrite
   use radial_spectra  ! rBrSpec, rBpSpec
   use time_schemes, only: type_tscheme
   use storeCheckPoints

   implicit none

   private

   integer :: nPotSets
   !-- Counter for output files/sets:
   integer :: n_dt_cmb_sets, n_cmb_setsMov
   integer, allocatable :: n_v_r_sets(:), n_b_r_sets(:), n_T_r_sets(:)
   integer :: n_spec,nPVsets

   integer :: nTOsets,nTOmovSets,nTOrmsSets

   !--- For averaging:
   real(cp) :: timePassedLog, timeNormLog
   integer :: nLogs

   real(cp), save :: dlBMean,dmBMean
   real(cp), save :: lvDissMean,lbDissMean
   real(cp), save :: RmMean,ElMean,ElCmbMean,RolMean
   real(cp), save :: GeosMean,GeosAMean,GeosZMean,GeosMMean,GeosNAMean
   real(cp), save :: RelA,RelZ,RelM,RelNA
   real(cp), save :: DipMean,DipCMBMean
   real(cp), save :: dlVMean,dlVcMean,dmVMean,dpVMean,dzVMean

   real(cp) :: eTot,eTotOld,dtEint
   real(cp) :: e_kin_pMean, e_kin_tMean
   real(cp) :: e_mag_pMean, e_mag_tMean
   integer :: n_e_sets

   real(cp) :: timePassedRMS, timeNormRMS
   integer :: nRMS_sets

   integer :: n_dtE_file, n_par_file, n_cmb_file
   integer :: n_cmbMov_file, n_dt_cmb_file
   integer, allocatable :: n_v_r_file(:)
   integer, allocatable :: n_t_r_file(:)
   integer, allocatable:: n_b_r_file(:)
   character(len=72) :: dtE_file, par_file
   character(len=72) :: cmb_file, dt_cmb_file, cmbMov_file
   character(len=72), allocatable :: v_r_file(:)
   character(len=72), allocatable :: t_r_file(:)
   character(len=72), allocatable :: b_r_file(:)

   public :: output, initialize_output, finalize_output

contains

   subroutine initialize_output

      integer :: n
      character(len=72) :: string

      if ( l_r_field .or. l_r_fieldT ) then
         allocate ( n_coeff_r(n_coeff_r_max))
         allocate ( n_v_r_file(n_coeff_r_max), v_r_file(n_coeff_r_max) )
         allocate ( n_v_r_sets(n_coeff_r_max) )
         n_v_r_sets=0

         if ( l_mag ) then
            allocate ( n_b_r_file(n_coeff_r_max), b_r_file(n_coeff_r_max) )
            allocate ( n_b_r_sets(n_coeff_r_max) )
            n_b_r_sets=0
         end if

         do n=1,n_coeff_r_max
            write(string,*) n
            v_r_file(n)='V_coeff_r'//trim(adjustl(string))//'.'//tag
            if ( l_mag ) then
               B_r_file(n)='B_coeff_r'//trim(adjustl(string))//'.'//tag
            end if
         end do

         if ( l_r_fieldT ) then
            allocate ( n_t_r_file(n_coeff_r_max), t_r_file(n_coeff_r_max) )
            allocate ( n_t_r_sets(n_coeff_r_max) )
            n_T_r_sets=0

            do n=1,n_coeff_r_max
               write(string,*) n
               t_r_file(n)='T_coeff_r'//trim(adjustl(string))//'.'//tag
            end do
         end if

         if ( count(n_r_array>0)> 0 ) then
            n_coeff_r=n_r_array(1:n_coeff_r_max)
         else
            n_r_step=max(n_r_step,1)
            do n=1,n_coeff_r_max
               n_coeff_r(n)=n*n_r_step  ! used every n_r_step point !
            end do
         end if

      end if

      n_spec       =0
      n_cmb_setsMov=0
      n_dt_cmb_sets=0
      nTOsets      =0
      nTOmovSets   =0
      nTOrmsSets   =0
      nPotSets     =1
      n_e_sets     =0
      nLogs        =0
      nRMS_sets    =0

      timeNormLog  =0.0_cp
      timePassedLog=0.0_cp
      RmMean       =0.0_cp
      ElMean       =0.0_cp
      ElCmbMean    =0.0_cp
      RolMean      =0.0_cp
      GeosMean     =0.0_cp
      GeosAMean    =0.0_cp
      GeosZMean    =0.0_cp
      GeosMMean    =0.0_cp
      GeosNAMean   =0.0_cp
      RelA         =0.0_cp
      RelM         =0.0_cp
      RelZ         =0.0_cp
      RelNA        =0.0_cp
      DipMean      =0.0_cp
      DipCMBMean   =0.0_cp
      e_kin_pMean  =0.0_cp
      e_kin_tMean  =0.0_cp
      e_mag_pMean  =0.0_cp
      e_mag_tMean  =0.0_cp
      dlVMean      =0.0_cp
      dlVcMean     =0.0_cp
      dmVMean      =0.0_cp
      dpVMean      =0.0_cp
      dzVMean      =0.0_cp
      dlBMean      =0.0_cp
      dmBMean      =0.0_cp
      lvDissmean   =0.0_cp
      lbDissmean   =0.0_cp

      par_file='par.'//tag
      if ( l_mag .and. l_cmb_field ) then
         cmb_file   ='B_coeff_cmb.'//tag
         if ( l_movie ) then
            cmbMov_file='B_coeff_cmbMov.'//tag
         end if
      end if

      if ( l_mag .and. l_dt_cmb_field ) then
         dt_cmb_file   ='B_coeff_dt_cmb.'//tag
      end if

      if ( l_power ) then
         dtE_file='dtE.'//tag
      end if

      if ( rank == 0 .and. ( .not. l_save_out ) ) then
         open(newunit=n_par_file, file=par_file, status='new')

         if ( l_mag .and. l_cmb_field ) then
            open(newunit=n_cmb_file, file=cmb_file, &
            &    status='new', form='unformatted')
            if ( l_movie ) then
               open(newunit=n_cmbMov_file, file=cmbMov_file, &
               &    status='new', form='unformatted')
            end if
         end if

         if ( l_mag .and. l_dt_cmb_field ) then
            open(newunit=n_dt_cmb_file, file=dt_cmb_file, &
                 status='new', form='unformatted')
         end if

         if ( l_power ) then
            open(newunit=n_dtE_file, file=dtE_file, status='new')
         end if

         if ( l_r_field ) then
            do n=1,n_coeff_r_max
               open(newunit=n_v_r_file(n), file=v_r_file(n), &
               &    status='new', form='unformatted')
               if ( l_mag ) then
                  open(newunit=n_b_r_file(n), file=b_r_file(n), &
                  &    status='new', form='unformatted')
               end if
            end do
         end if
         if ( l_r_fieldT ) then
            do n=1,n_coeff_r_max
               open(newunit=n_t_r_file(n), file=t_r_file(n), &
               &    status='new', form='unformatted')
            end do
         end if

      end if

   end subroutine initialize_output
!----------------------------------------------------------------------------
   subroutine finalize_output

      integer :: n

      if ( rank == 0 .and. ( .not. l_save_out ) ) then
         if ( l_mag .and. l_cmb_field ) then
            close(n_cmb_file)
            if (l_movie) close(n_cmbMov_file)
         end if
         if ( l_mag .and. l_dt_cmb_field ) then
            close(n_dt_cmb_file)
         end if
         if ( l_r_field ) then
            do n=1,n_coeff_r_max
               close(n_v_r_file(n))
               if ( l_mag ) then
                  close(n_b_r_file(n))
               end if
            end do
         end if

         if ( l_r_fieldT ) then
            do n=1,n_coeff_r_max
               close(n_t_r_file(n))
            end do
         end if

         if ( l_power ) close(n_dtE_file)
      end if

      if ( l_r_field .or. l_r_fieldT ) then
         deallocate ( n_coeff_r, n_v_r_file, v_r_file, n_v_r_sets )

         if ( l_mag ) then
            deallocate ( n_b_r_file, b_r_file, n_b_r_sets )
         end if

         if ( l_r_fieldT ) then
            deallocate ( n_t_r_file, t_r_file, n_t_r_sets )
         end if
      end if

   end subroutine finalize_output
!----------------------------------------------------------------------------
   subroutine output(time,tscheme,n_time_step,l_stop_time,l_pot,l_log,    &
              &      l_graph,lRmsCalc,l_store,l_new_rst_file,             &
              &      l_spectrum,lTOCalc,lTOframe,lTOZwrite,               &
              &      l_frame,n_frame,l_cmb,n_cmb_sets,l_r,                &
              &      lorentz_torque_ic,lorentz_torque_ma,dbdt_CMB_LMloc,  &
              &      HelLMr,Hel2LMr,HelnaLMr,Helna2LMr,viscLMr,uhLMr,     &
              &      duhLMr,gradsLMr,fconvLMr,fkinLMr,fviscLMr,fpoynLMr,  &
              &      fresLMr,EperpLMr,EparLMr,EperpaxiLMr,EparaxiLMr)
      !
      !  This subroutine controls most of the output.
      !

      !--- Input of variables
      real(cp),            intent(in) :: time
      class(type_tscheme), intent(in) :: tscheme
      integer,             intent(in) :: n_time_step
      logical,             intent(in) :: l_stop_time
      logical,             intent(in) :: l_pot
      logical,             intent(in) :: l_log, l_graph, lRmsCalc, l_store
      logical,             intent(in) :: l_new_rst_file, l_spectrum
      logical,             intent(in) :: lTOCalc,lTOframe
      logical,             intent(in) :: l_frame, l_cmb, l_r
      logical,             intent(inout) :: lTOZwrite
      integer,             intent(inout) :: n_frame
      integer,             intent(inout) :: n_cmb_sets

      !--- Input of Lorentz torques and dbdt calculated in radialLoopG
      !    Parallelization note: Only the contribution at the CMB must be
      !    collected and is (likely) stored on the processor (#0) that performs
      !    this routine anyway.
      real(cp),            intent(in) :: lorentz_torque_ma,lorentz_torque_ic

      !--- Input of scales fields via common block in fields.f90:
      !    Parallelization note: these fields are LM-distributed.
      !    The input fields HelLMr,Hel2LMr,TstrRLM,TadvRLM, and TomeRLM
      !    are R-distributed. More R-distributed fields are hidden
      !    in TO.f90, RMS.f90, and dtB.f90.
      !    input fields are R-distributed. This has to be taken into
      !    account when collecting the information from the different
      !    processors!
      !    All the fields contained in fields.fi90 are needed on
      !    the processor performing this routine:
      !          w,dw,ddw,z,dz,s,p,b,db,aj,dj,ddj,
      !          b_ic,db_ic,ddb_ic,aj_ic,dj_ic,omega_ic,omega_ma
      !    omega_ic and omega_ma are likely located on processor #0
      !    which deals with (l=1,m=0) in s_updateZ.f
      !    Note that many of these only have to be collected when
      !    certain output is required. This is controlled by the
      !    input logicals.

      !--- Input help arrays for magnetic field stretching and advection and
      !    for calculating axisymmetric helicity.
      !    Parallelization note: These fields are R-distribute on input
      !    and must also be collected on the processor performing this routine.
      real(cp),    intent(in) :: HelLMr(l_max+1,nRstart:nRstop)
      real(cp),    intent(in) :: Hel2LMr(l_max+1,nRstart:nRstop)
      real(cp),    intent(in) :: HelnaLMr(l_max+1,nRstart:nRstop)
      real(cp),    intent(in) :: Helna2LMr(l_max+1,nRstart:nRstop)
      real(cp),    intent(in) :: viscLMr(l_max+1,nRstart:nRstop)
      real(cp),    intent(in) :: uhLMr(l_max+1,nRstart:nRstop)
      real(cp),    intent(in) :: gradsLMr(l_max+1,nRstart:nRstop)
      real(cp),    intent(in) :: duhLMr(l_max+1,nRstart:nRstop)
      real(cp),    intent(in) :: fconvLMr(l_max+1,nRstart:nRstop)
      real(cp),    intent(in) :: fkinLMr(l_max+1,nRstart:nRstop)
      real(cp),    intent(in) :: fviscLMr(l_max+1,nRstart:nRstop)
      real(cp),    intent(in) :: fpoynLMr(l_maxMag+1,nRstartMag:nRstopMag)
      real(cp),    intent(in) :: fresLMr(l_maxMag+1,nRstartMag:nRstopMag)
      real(cp),    intent(in) :: EperpLMr(l_max+1,nRstart:nRstop)
      real(cp),    intent(in) :: EparLMr(l_max+1,nRstart:nRstop)
      real(cp),    intent(in) :: EperpaxiLMr(l_max+1,nRstart:nRstop)
      real(cp),    intent(in) :: EparaxiLMr(l_max+1,nRstart:nRstop)

      complex(cp), intent(in) :: dbdt_CMB_LMloc(llmMag:ulmMag)

      !--- Local stuff:
      !--- Energies:
      real(cp) :: ekinR(n_r_max)     ! kinetic energy w radius
      real(cp) :: e_mag,e_mag_ic,e_mag_cmb
      real(cp) :: e_mag_p,e_mag_t
      real(cp) :: e_mag_p_as,e_mag_t_as
      real(cp) :: e_mag_p_ic,e_mag_t_ic
      real(cp) :: e_mag_p_as_ic,e_mag_t_as_ic
      real(cp) :: e_mag_os,e_mag_as_os
      real(cp) :: e_kin,e_kin_p,e_kin_t
      real(cp) :: e_kin_p_as,e_kin_t_as
      real(cp) :: eKinIC,eKinMA
      real(cp) :: dtE

      integer :: nR,lm,n,m

      !--- For TO:
      logical :: lTOrms

      !--- Property parameters:
      complex(cp) :: dbdtCMB(llmMag:ulmMag)        ! SV at CMB !
<<<<<<< HEAD
      real(cp) :: dlBR(n_r_max),dlBRc(n_r_max),dlVR(n_r_max),dlVRc(n_r_max)
      real(cp) :: RolRu2(n_r_max),dlVRu2(n_r_max),dlVRu2c(n_r_max)
      real(cp) :: RmR(n_r_max)
      real(cp) :: Re,Ro,Rm,El,ElCmb,Rol,Geos,GeosA,GeosZ,GeosM,GeosNA,Dip,DipCMB
      real(cp) :: volume,EC
=======
      real(cp) :: dlVR(n_r_max),dlVRc(n_r_max)
      real(cp) :: RolRu2(n_r_max),RmR(n_r_max),dlPolPeakR(n_r_max)
      real(cp) :: Re,Ro,Rm,El,ElCmb,Rol,Geos,Dip,DipCMB
>>>>>>> 8dbfaece
      real(cp) :: ReConv,RoConv,e_kin_nas,RolC
      real(cp) :: elsAnel,dlVPolPeak,dlBPolPeak
      real(cp) :: dlB,dlBc,dmB
      real(cp) :: dlV,dlVc,dmV,dpV,dzV
      real(cp) :: visDiss,ohmDiss,lvDiss,lbDiss
      integer :: l
      real(cp) :: ReEquat
      logical :: l_PVout
      real(cp) :: timeScaled
      character(len=96) :: message
      logical :: DEBUG_OUTPUT=.false.

      timeScaled=tScale*time
<<<<<<< HEAD
      timePassedLog=timePassedLog+dt
=======
      timePassedLog=timePassedLog+tscheme%dt(1)
>>>>>>> 8dbfaece

      ! We start with the computation of the energies
      ! in parallel.
      if ( l_log ) then

         nLogs=nLogs+1
         timeNormLog=timeNormLog+timePassedLog

         !----- Write torques and rotation rates:
         PERFON('out_rot')
         call write_rot( time,tscheme%dt(1),eKinIC,eKinMA,w_LMloc,z_LMloc, &
              &          dz_LMloc,b_LMloc,omega_ic,omega_ma,               &
              &          lorentz_torque_ic,lorentz_torque_ma)
         PERFOFF
         if (DEBUG_OUTPUT) write(*,"(A,I6)") "Written  write_rot  on rank ",rank

         PERFON('out_ekin')
         n_e_sets=n_e_sets+1
         call get_e_kin(time,.true.,l_stop_time,n_e_sets,w_LMloc,    &
              &         dw_LMloc,z_LMloc,e_kin_p,e_kin_t,e_kin_p_as, &
              &         e_kin_t_as,ekinR)
         e_kin=e_kin_p+e_kin_t
         e_kin_nas=e_kin-e_kin_p_as-e_kin_t_as
         if ( DEBUG_OUTPUT ) write(*,"(A,I6)") "Written  e_kin  on rank ",rank

         call get_e_mag(time,.true.,l_stop_time,n_e_sets,b_LMloc,db_LMloc, &
              &         aj_LMloc,b_ic_LMloc,db_ic_LMloc,aj_ic_LMloc,       &
              &         e_mag_p,e_mag_t,e_mag_p_as,e_mag_t_as,e_mag_p_ic,  &
              &         e_mag_t_ic,e_mag_p_as_ic,e_mag_t_as_ic,            &
              &         e_mag_os,e_mag_as_os,e_mag_cmb,Dip,DipCMB,elsAnel )
         e_mag   =e_mag_p+e_mag_t
         e_mag_ic=e_mag_p_ic+e_mag_t_ic
         PERFOFF
         if ( DEBUG_OUTPUT ) write(*,"(A,I6)") "Written  e_mag  on rank ",rank

         !----- Calculate distribution of energies on all m's
         if ( l_energy_modes ) then
            PERFON('out_amplitude')
            call get_amplitude(time,w_LMloc,dw_LMloc,z_LMloc,b_LMloc,&
                 &             db_LMloc,aj_LMloc)
            PERFOFF
            if ( DEBUG_OUTPUT ) &
               & write(*,"(A,I6)") "Written  amplitude  on rank ",rank
         endif

         !---- Surface zonal velocity at the equator
         if ( ktopv==1 ) then
            ReEquat=0.0_cp
            do lm=llm,ulm
               l = lo_map%lm2l(lm)
               m = lo_map%lm2m(lm)
               if ( m == 0 ) then
                  ReEquat=ReEquat-real(z_LMloc(lm,n_r_cmb))*dPl0Eq(l+1)*or1(n_r_cmb)
               end if
            end do
#ifdef WITH_MPI
            call MPI_AllReduce(MPI_IN_PLACE, ReEquat, 1, MPI_DEF_REAL, MPI_SUM, &
                 &             MPI_COMM_WORLD, ierr)
#endif
         else
            ReEquat=0.0_cp
         end if

         if ( l_spec_avg ) then
            call spectrum(n_spec,time,.true.,nLogs,l_stop_time,timePassedLog,    &
                 &        timeNormLog,w_LMloc,dw_LMloc,z_LMloc,b_LMloc,db_LMloc, &
                 &        aj_LMloc,b_ic_LMloc,db_ic_LMloc,aj_ic_LMloc)
            if ( l_heat ) then
               call spectrum_temp(n_spec,time,.true.,nLogs,l_stop_time,     &
                    &             timePassedLog,timeNormLog,s_LMloc,ds_LMloc)
            end if
         end if

         if ( l_average ) then
            PERFON('out_aver')
            call fields_average(time,tscheme,nLogs,l_stop_time,timePassedLog,  &
                 &              timeNormLog,omega_ic,omega_ma,w_LMloc,z_LMloc, &
                 &              p_LMloc,s_LMloc,xi_LMloc,b_LMloc,aj_LMloc,     &
                 &              b_ic_LMloc,aj_ic_LMloc)
            PERFOFF
            if (DEBUG_OUTPUT) write(*,"(A,I6)") "Written  averages  on rank ",rank
         end if

         if ( l_power ) then

            PERFON('out_pwr')
            if ( rank == 0 ) then
               if ( nLogs > 1 ) then
                  if ( l_save_out ) then
                     open(newunit=n_dtE_file, file=dtE_file, &
                     &    status='unknown', position='append')
                  end if
                  eTotOld=eTot
                  eTot   =e_kin+e_mag+e_mag_ic+e_mag_os+eKinIC+eKinMA
                  dtE    =(eTot-eTotOld)/timePassedLog
                  dtEint =dtEint+timePassedLog*(eTot-eTotOld)
                  write(n_dtE_file,'(ES20.12,3ES16.6)') timeScaled,dtE,   &
                  &     dtEint/timeNormLog,dtE/eTot
                  if ( l_save_out ) close(n_dtE_file)
               else
                  eTot  =e_kin+e_mag+e_mag_ic+e_mag_os+eKinIC+eKinMA
                  dtEint=0.0_cp
               end if
            end if

            call get_power( time,timePassedLog,timeNormLog,l_stop_time,      &
                 &          omega_ic,omega_ma,lorentz_torque_ic,             &
                 &          lorentz_torque_ma,w_LMloc,z_LMloc,               &
                 &          dz_LMloc,s_LMloc,xi_LMloc,                       &
                 &          b_LMloc,ddb_LMloc,aj_LMloc,dj_LMloc,db_ic_LMloc, &
                 &          ddb_ic_LMloc,aj_ic_LMloc,dj_ic_LMloc,viscLMr,    &
                 &          visDiss,ohmDiss)
            PERFOFF
            if (DEBUG_OUTPUT) write(*,"(A,I6)") "Written  power  on rank ",rank
         end if

         !----- If anelastic additional u**2 outputs
         if ( l_anel ) then
            call get_u_square(time,w_LMloc,dw_LMloc,z_LMloc,RolRu2)
         else
            RolRu2(:)=0.0_cp
         end if

         !-- Get flow lengthscales
         call getDlm(w_LMloc,dw_LMloc,z_LMloc,dlV,dlVR,dmV,dlVc,dlVPolPeak, &
              &      dlVRc,dlPolPeakR,'V')

         !-- Out radial profiles of parameters
         call outPar(timePassedLog,timeNormLog,l_stop_time,ekinR,RolRu2,   &
              &      dlVR,dlVRc,dlPolPeakR,uhLMr,duhLMr,gradsLMr,fconvLMr, &
              &      fkinLMr,fviscLMr,fpoynLMr,fresLMr,RmR)

         !-- Perpendicular/parallel
         if ( l_perpPar ) then
            call outPerpPar(time,timePassedLog,timeNormLog,l_stop_time, &
                 &          EperpLMr,EparLMr,EperpaxiLMr,EparaxiLMr)
         end if

         if (DEBUG_OUTPUT) write(*,"(A,I6)") "Written  outPar  on rank ",rank

         if ( l_heat .or. l_chemical_conv ) then
            call outHeat(timeScaled,timePassedLog,timeNormLog,l_stop_time, &
                 &       s_LMloc,ds_LMloc,p_LMloc,dp_LMloc,xi_LMloc,       &
                 &       dxi_LMloc)
         end if

         if ( l_hel ) then
            call outHelicity(timeScaled,HelLMr,Hel2LMr,HelnaLMr,Helna2LMr)
         end if

         if ( l_par ) then
            call getEgeos(timeScaled,nLogs,w_LMloc,dw_LMloc,ddw_LMloc,    &
                 &        z_LMloc,dz_LMloc,Geos,GeosA,GeosZ,GeosM,GeosNA, & 
                 &        dpV,dzV,volume,EC)
         else
            Geos  =0.0_cp
            GeosA =0.0_cp
            GeosZ =0.0_cp
            GeosM =0.0_cp
            GeosNA=0.0_cp
            dpV   =0.0_cp
            dzV   =0.0_cp
            volume=0.0_cp ! test volume
            EC    =0.0_cp ! test kinetic energy
         end if

         if ( l_mag .or. l_mag_LF ) then
            !-- Get magnetic field lengthscales
            call getDlm(b_LMloc,db_LMloc,aj_LMloc,dlB,dlVR,dmB, &
                 &      dlBc,dlBPolPeak,dlVRc,dlPolPeakR,'B')
         else
            dlB=0.0_cp
            dmB=0.0_cp
         end if
      end if

      if ( l_spectrum ) then
         n_spec=n_spec+1
         call spectrum(n_spec,time,.false.,nLogs,l_stop_time,timePassedLog, &
              &        timeNormLog,w_LMloc,dw_LMloc,z_LMloc,b_LMloc,db_LMloc, &
              &        aj_LMloc,b_ic_LMloc,db_ic_LMloc,aj_ic_LMloc)
         if ( l_heat ) then
            call spectrum_temp(n_spec,time,.false.,nLogs,l_stop_time,     &
                 &             timePassedLog,timeNormLog,s_LMloc,ds_LMloc)
         end if
         if ( rank == 0 ) then
            write(*,'(1p,/,A,/,A,ES20.10,/,A,i15,/,A,A)')&
            &    " ! Storing spectra:",                  &
            &    "             at time=",timeScaled,     &
            &    "            step no.=",n_time_step

            if ( l_save_out ) then
               open(newunit=n_log_file, file=log_file, status='unknown', &
               &    position='append')
            end if
            write(n_log_file,'(1p,/,A,/,A,ES20.10,/,A,i15,/,A,A)') &
            &    " ! Storing spectra:",                            &
            &    "             at time=",timeScaled,               &
            &    "            step no.=",n_time_step
            if ( l_save_out ) close(n_log_file)
         end if
         if (DEBUG_OUTPUT) write(*,"(A,I6)") "Written  spectrum  on rank ",rank
      end if

      if ( lTOCalc ) then
         !------ Output for every log time step:
         if ( lVerbose ) write(*,*) '! Calling outTO !'
         lTOrms   =.true.
         if ( .not. l_log ) then
            call get_e_kin(time,.false.,l_stop_time,0,w_LMloc,dw_LMloc,  &
                 &         z_LMloc,e_kin_p,e_kin_t,e_kin_p_as,e_kin_t_as,&
                 &         ekinR)
            e_kin=e_kin_p+e_kin_t
         end if
         call outTO(time,n_time_step,e_kin,e_kin_t_as,nTOsets,nTOmovSets, &
         &          nTOrmsSets,lTOframe,lTOrms,lTOZwrite,z_LMloc,omega_ic,&
         &          omega_ma)
         !------ Note: time averaging, time differencing done by IDL routine!

         if ( lVerbose ) write(*,*) '! outTO finished !'
         if (DEBUG_OUTPUT) write(*,"(A,I6)") "Written  TO  on rank ",rank
      end if

      !--- Get radial derivatives and add dt dtB terms:
      if ( l_dtB ) then
         call get_dtBLMfinish(time,n_time_step,omega_ic,b_LMloc,ddb_LMloc, &
              &               aj_LMloc,dj_LMloc,ddj_LMloc,b_ic_LMloc,      &
              &               db_ic_LMloc,ddb_ic_LMloc,aj_ic_LMloc,        &
              &               dj_ic_LMloc,ddj_ic_LMloc,l_frame)
      end if


      if ( l_RMS ) then
         if ( n_time_step == 1 ) then
            nRMS_sets    =0
            timeNormRMS  =0.0_cp
            timePassedRMS=0.0_cp
            call zeroRms
         end if
         timePassedRMS=timePassedRMS+tscheme%dt(1)
         if ( lRmsCalc ) then
            if ( lVerbose ) write(*,*) '! Writing RMS output !'
            timeNormRMS=timeNormRMS+timePassedRMS
            call dtVrms(time,nRMS_sets,timePassedRMS,timeNormRMS,l_stop_time)
            if ( l_mag ) call dtBrms(time)
            timePassedRMS=0.0_cp
         end if
         if (DEBUG_OUTPUT) write(*,"(A,I6)") "Written  dtV/Brms  on rank ",rank
      end if

      !--- Store poloidal magnetic coeffs at cmb
      if ( l_cmb ) then
         PERFON('out_cmb')
         call write_Bcmb(timeScaled,b_LMloc(:,n_r_cmb),l_max_cmb,n_cmb_sets,   &
              &          cmb_file,n_cmb_file)

         !--- Store SV of poloidal magnetic coeffs at cmb
         if ( l_dt_cmb_field ) then
            !nR=8! at CMB dbdt=induction=0, only diffusion !
            !do lm=max(2,llm),ulm
            do lm=max(2,llm),ulm
               l=lo_map%lm2l(lm)
               m=lo_map%lm2m(lm)
               dbdtCMB(lm)= dbdt_CMB_LMloc(lm)/                                    &
               &         (dLh(st_map%lm2(l,m))*or2(n_r_cmb))                       &
               &         + opm*hdif_B(st_map%lm2(l,m)) * ( ddb_LMloc(lm,n_r_cmb) - &
               &           dLh(st_map%lm2(l,m))*or2(n_r_cmb)*b_LMloc(lm,n_r_cmb) )
            end do

            call write_Bcmb(timeScaled,dbdtCMB(:),l_max_cmb,n_dt_cmb_sets,  &
                 &          dt_cmb_file,n_dt_cmb_file)
         end if
         PERFOFF
      end if

      if ( l_frame .and. l_cmb_field ) then
         call write_Bcmb(timeScaled,b_LMloc(:,n_r_cmb),l_max_cmb,   &
              &          n_cmb_setsMov,cmbMov_file,n_cmbMov_file)
      end if

      !--- Store potential coeffs for velocity fields and magnetic fields
      if ( l_r ) then
         PERFON('out_r')
         do n=1,n_coeff_r_max
            nR=n_coeff_r(n)
            call write_coeff_r(timeScaled,w_LMloc(:,nR),dw_LMloc(:,nR),  &
                 &             ddw_LMloc(:,nR),z_LMloc(:,nR),r(nR),      &
                 &             l_max_r,n_v_r_sets(n),v_r_file(n),        &
                 &             n_v_r_file(n),1)
            if ( l_mag )                                                   &
               call write_coeff_r(timeScaled,b_LMloc(:,nR),db_LMloc(:,nR), &
                    &             ddb_LMloc(:,nR),aj_LMloc(:,nR),r(nR),    &
                    &             l_max_r,n_b_r_sets(n),b_r_file(n),       &
                    &             n_b_r_file(n),2)
            if ( l_r_fieldT )                                              &
               call write_coeff_r(timeScaled,s_LMloc(:,nR),db_LMloc(:,nR), &
                    &             ddb_LMloc(:,nR),aj_LMloc(:,nR),r(nR),    &
                    &             l_max_r,n_T_r_sets(n),T_r_file(n),       &
                    &             n_t_r_file(n),3)
         end do
         PERFOFF
      end if

      if ( l_pot ) then
#ifdef WITH_MPI
         call write_Pot_mpi(time,w_Rloc,z_Rloc,b_ic_LMloc,aj_ic_LMloc, &
              &             nPotSets,'V_lmr.',omega_ma,omega_ic)
         if ( l_heat ) then
           call write_Pot_mpi(time,s_Rloc,z_Rloc,b_ic_LMloc,aj_ic_LMloc, &
                &             nPotSets,'T_lmr.',omega_ma,omega_ic)
         end if
         if ( l_chemical_conv ) then
           call write_Pot_mpi(time,xi_Rloc,z_Rloc,b_ic_LMloc,aj_ic_LMloc, &
                &             nPotSets,'Xi_lmr.',omega_ma,omega_ic)
         end if
         if ( l_mag ) then
            call write_Pot_mpi(time,b_Rloc,aj_Rloc,b_ic_LMloc,aj_ic_LMloc, &
                 &             nPotSets,'B_lmr.',omega_ma,omega_ic)
         end if
#else
         call write_Pot(time,w_LMloc,z_LMloc,b_ic_LMloc,aj_ic_LMloc, &
              &         nPotSets,'V_lmr.',omega_ma,omega_ic)
         if ( l_heat ) then
           call write_Pot(time,s_LMloc,z_LMloc,b_ic_LMloc,aj_ic_LMloc, &
                &         nPotSets,'T_lmr.',omega_ma,omega_ic)
         end if
         if ( l_chemical_conv ) then
           call write_Pot(time,xi_LMloc,z_LMloc,b_ic_LMloc,aj_ic_LMloc, &
                &         nPotSets,'Xi_lmr.',omega_ma,omega_ic)
         end if
         if ( l_mag ) then
            call write_Pot(time,b_LMloc,aj_LMloc,b_ic_LMloc,aj_ic_LMloc, &
                 &         nPotSets,'B_lmr.',omega_ma,omega_ic)
         end if
#endif
         nPotSets=nPotSets+1
      end if

      !--- Write spectra output that has partially been calculated in LMLoop
      if ( l_rMagSpec .and. n_time_step > 1 ) then
         if ( l_frame ) then
            call rBrSpec(time,b_LMloc, b_ic_LMloc ,'rBrSpecMov',.true.,lo_map)
            call rBpSpec(time,aj_LMloc,aj_ic_LMloc,'rBpSpecMov',.true.,lo_map)
         end if
         if ( l_log ) then
            call rBrSpec(time,b_LMloc, b_ic_LMloc ,'rBrSpec',.true.,lo_map)
            call rBpSpec(time,aj_LMloc,aj_ic_LMloc,'rBpSpec',.true.,lo_map)
         end if
      end if

      !
      ! Writing of the restart file
      !
      if ( l_store ) then
#ifdef WITH_MPI
         call store_mpi(time,tscheme,n_time_step,l_stop_time,l_new_rst_file,  &
              &         .false.,w_Rloc,z_Rloc,p_Rloc,s_Rloc,xi_Rloc,b_Rloc,   &
              &         aj_Rloc,b_ic_LMloc,aj_ic_LMloc,dwdt,dzdt,dpdt,dsdt,   &
              &         dxidt,dbdt,djdt,dbdt_ic,djdt_ic,domega_ma_dt,         &
              &         domega_ic_dt,lorentz_torque_ma_dt,lorentz_torque_ic_dt)
#else
         call store(time,tscheme,n_time_step,l_stop_time,l_new_rst_file,.false., &
              &     w_LMloc,z_LMloc,p_LMloc,s_LMloc,xi_LMloc,b_LMloc,aj_LMloc,   &
              &     b_ic_LMloc,aj_ic_LMloc,dwdt,dzdt,dpdt,dsdt,dxidt,dbdt,       &
              &     djdt,dbdt_ic,djdt_ic,domega_ma_dt,domega_ic_dt,              &
              &     lorentz_torque_ma_dt,lorentz_torque_ic_dt)
#endif
      end if


      ! ===================================================
      !      GATHERING for output
      ! ===================================================
      ! We have all fields in LMloc space. Thus we gather the whole fields on rank 0.

      l_PVout = l_PV .and. l_log

      if ( l_frame .or. (l_graph .and. l_mag .and. n_r_ic_max > 0) ) then
         PERFON('out_comm')

         if ( l_mag ) call gather_from_lo_to_rank0(b_LMloc(:,n_r_icb),bICB)

         if ( l_cond_ic ) then
            call gather_all_from_lo_to_rank0(gt_IC,b_ic_LMloc,b_ic)
            call gather_all_from_lo_to_rank0(gt_IC,db_ic_LMloc,db_ic)
            call gather_all_from_lo_to_rank0(gt_IC,ddb_ic_LMloc,ddb_ic)

            call gather_all_from_lo_to_rank0(gt_IC,aj_ic_LMloc,aj_ic)
            call gather_all_from_lo_to_rank0(gt_IC,dj_ic_LMloc,dj_ic)
            call gather_all_from_lo_to_rank0(gt_IC,ddj_ic_LMloc,ddj_ic)
         end if

         ! for writing a restart file, we also need the d?dtLast arrays,
         ! which first have to be gathered on rank 0
         PERFOFF

      end if

      !--- Movie output and various supplementary things:
      if ( l_frame ) then
         ! The frames array for the movies is distributed over the ranks
         ! and has to be gathered on rank 0 for output.

         ! Each movie uses some consecutive frames in the frames array. They
         ! start at n_movie_field_start(1,n_movie)
         ! up to    n_movie_field_stop(1+n_fields_oc+n_fields,n_movie) (n_fields_ic>0
         ! or       n_movie_field_stop(1+n_fields,n_movie)             (n_fields_ic=0)

         call movie_gather_frames_to_rank0()

         if ( l_movie_ic .and. l_store_frame .and. rank == 0 ) then
            call store_movie_frame_IC(bICB,b_ic,db_ic,ddb_ic,aj_ic,dj_ic)
         end if

         n_frame=n_frame+1
         call logWrite(' ')
         if ( rank == 0 ) then
            write(message,'(1p,A,I8,A,ES16.6,I8)')            &
            &      " ! WRITING MOVIE FRAME NO ",n_frame,      &
            &      "       at time/step",timeScaled,n_time_step
         end if
         call logWrite(message)

         !--- Storing the movie frame:
         call write_movie_frame(n_frame,timeScaled,b_LMloc,db_LMloc,aj_LMloc, &
              &                 dj_LMloc,b_ic,db_ic,aj_ic,dj_ic,omega_ic,     &
              &                 omega_ma)
      end if

      ! =======================================================================
      ! ======= compute output on rank 0 ==============
      ! =======================================================================
      if ( rank == 0 ) then
         PERFON('out_out')

         !----- Plot out inner core magnetic field, outer core
         !      field has been written in radialLoop !
         if ( l_graph .and. l_mag .and. n_r_ic_max > 0 ) then
            call graphOut_IC(b_ic,db_ic,ddb_ic,aj_ic,dj_ic,bICB)
         end if

         if ( l_log ) then
            !--- Energies and rotation info and a lot of other stuff
            !    performed for l_log=.true.

            !----- Getting the property parameters:
            Re     = sqrt(two*e_kin/vol_oc/eScale)/sqrt(mass)
            if ( ( abs(e_kin_nas) <= 10.0_cp * epsilon(mass) ) .or. &
            &     e_kin_nas < 0.0_cp ) e_kin_nas=0.0_cp
            ReConv = sqrt(two*e_kin_nas/vol_oc/eScale)/sqrt(mass)

            if ( l_non_rot ) then
               Ro=0.0_cp
               RoConv=0.0_cp
            else
               Ro=Re*ekScaled
               RoConv=ReConv*ekScaled
            end if

            if ( dlV /= 0.0_cp ) then
               Rol=Ro/dlV   ! See Christensen&Aubert 2006, eqn.(27)
            else
               Rol=Ro
            end if
            if ( dlVc /= 0.0_cp ) then
               RolC=RoConv/dlVc
            else
               RolC=RoConv
            end if
            !write(*,"(A,3ES20.12)") "dlVc,RoConv,RolC = ",dlVc,RoConv,RolC

            if ( prmag /= 0 .and. nVarCond > 0 ) then
               Rm=0.0_cp
               Rm=rInt_R(RmR,r,rscheme_oc)
               Rm=three*Rm/(r_cmb**3-r_icb**3)
            elseif ( prmag /= 0 ) then
               Rm=Re*prmag
            else
               Rm=Re
            end if
            !El   =two*e_mag/vol_oc/LFfac
            ! Elsasser number is computed from the averaged profile
            if ( l_mag .or. l_mag_LF ) then
               El   =elsAnel/vol_oc
               ElCmb=two*e_mag_cmb/surf_cmb/LFfac*sigma(n_r_cmb)*orho1(n_r_cmb)
               ! Elsasser must not depend of timescale
               ElCmb=ElCmb/eScale
            else
               El   =0.0_cp
               ElCmb=0.0_cp
            end if
            if ( l_power ) then
               if ( visDiss /= 0.0_cp ) then
                  lvDiss=sqrt(two*e_kin/abs(visDiss)) ! Viscous dissipation lengthscale
               else
                  lvDiss=0.0_cp
               end if
               if ( l_mag .or. l_mag_LF ) then
                  if ( ohmDiss /= 0.0_cp ) then
                     lbDiss=sqrt(two*opm*(e_mag+e_mag_ic)/abs(ohmDiss)) ! Ohmic dissipation lengthscale
                  else
                     lbDiss=0.0_cp
                  end if
               else
                  lbDiss=0.0_cp
               end if
            else
               lvDiss=0.0_cp
               lbDiss=0.0_cp
            end if

            !----- Ouput into par file:
            if ( l_save_out ) then
               open(newunit=n_par_file, file=par_file, status='unknown', &
               &    position='append')
            end if
<<<<<<< HEAD
            write(n_par_file,'(ES20.12,22ES16.8)')  &
=======
            write(n_par_file,'(ES20.12,19ES16.8)')  &
>>>>>>> 8dbfaece
                 &             timeScaled,          &! 1) time
                 &                     Rm,          &! 2) (magnetic) Reynolds number
                 &                     El,          &! 3) Elsasser number
                 &                    Rol,          &! 4) local Rossby number
                 &                   Geos,          &! 5) Geostrophy measure
                 &                    Dip,          &! 6) Dipolarity
                 &                 DipCMB,          &! 7) CMB dipolarity
                 &        dlV,dmV,dpV,dzV,          &! 8,9,10,11) flow length scales
                 &          lvDiss,lbDiss,          &! 12,13) dissipation length scales
                 &                dlB,dmB,          &! 14,15) magnetic length scales
                 &                  ElCmb,          &! 16) Elsasser number at CMB
                 &                   RolC,          &! 17) Local Rol based on non-as flow
                 &                   dlVc,          &! 18) convective flow length scale
<<<<<<< HEAD
                 &                ReEquat,          &! 19) CMB flow at the equator
                 &                  GeosA,          &! 20) Geostrophy of axisymmetric flow
                 &                  GeosZ,          &! 21) Geostrophy of zonal flow
                 &                  GeosM,          &! 22) Geostrophy of meridional flow
                 &                 GeosNA            ! 23) Geostrophy of non-axisymmetric flow
=======
                 &             dlVPolPeak,          &! 19) Peak of the poloidal energy
                 &                 ReEquat           ! 20) CMB flow at the equator
>>>>>>> 8dbfaece
            if ( l_save_out ) close(n_par_file)

            !---- Building time mean:
            RmMean     =RmMean     +timePassedLog*Rm
            ElMean     =ElMean     +timePassedLog*El
            ElCmbMean  =ElCmbMean  +timePassedLog*ElCmb
            RolMean    =RolMean    +timePassedLog*Rol
            GeosMean   =GeosMean   +timePassedLog*Geos
            GeosAMean  =GeosAMean  +timePassedLog*GeosA
            GeosZMean  =GeosZMean  +timePassedLog*GeosZ
            GeosMMean  =GeosMMean  +timePassedLog*GeosM
            GeosNAMean =GeosNAMean +timePassedLog*GeosNA
            ! Relative axisymmetric kinetic energy:
            RelA       =RelA       +timePassedLog*(e_kin_p_as+e_kin_t_as)/e_kin
            ! Relative zonal kinetic energy:
            RelZ       =RelZ       +timePassedLog*e_kin_t_as/e_kin
            ! Relative meridional kinetic energy:
            RelM       =RelM       +timePassedLog*e_kin_p_as/e_kin
            ! Relative non-axisymmetric kinetic energy:
            RelNA      =RelNA      +timePassedLog*(e_kin-e_kin_p_as-e_kin_t_as)/e_kin
            DipMean    =DipMean    +timePassedLog*Dip
            DipCMBMean =DipCMBMean +timePassedLog*DipCMB
            e_kin_pMean=e_kin_pMean+timePassedLog*e_kin_p
            e_kin_tMean=e_kin_tMean+timePassedLog*e_kin_t
            e_mag_pMean=e_mag_pMean+timePassedLog*e_mag_p
            e_mag_tMean=e_mag_tMean+timePassedLog*e_mag_t
            dlVMean    =dlVMean    +timePassedLog*dlV
            dlVcMean   =dlVcMean   +timePassedLog*dlVc
            !           dlVu2Mean  =dlVu2VMean +timePassedLog*dlVu2
            !           dlVu2cMean =dlVu2cVMean+timePassedLog*dlVu2c
            dmVMean    =dmVMean    +timePassedLog*dmV
            dpVMean    =dpVMean    +timePassedLog*dpV
            dzVMean    =dzVMean    +timePassedLog*dzV
            lvDissMean =lvDissMean +timePassedLog*lvDiss
            lbDissMean =lbDissMean +timePassedLog*lbDiss
            dlBMean    =dlBMean    +timePassedLog*dlB
            dmBMean    =dmBMean    +timePassedLog*dmB

            if ( l_stop_time ) then
               !--- Time averaged parameters (properties)
               RmMean     =RmMean/timeNormLog
               ElMean     =ElMean/timeNormLog
               ElCmbMean  =ElCmbMean/timeNormLog
               RolMean    =RolMean/timeNormLog
<<<<<<< HEAD
               GeosMean   =GeosMean/timeNormLog 
               GeosAMean  =GeosAMean/timeNormLog 
               GeosZMean  =GeosZMean/timeNormLog 
               GeosMMean  =GeosMMean/timeNormLog 
               GeosNAMean =GeosNAMean/timeNormLog 
               RelA       =RelA/timeNormLog
               RelZ       =RelZ/timeNormLog
               RelM       =RelM/timeNormLog
               RelNA      =RelNA/timeNormLog
               DipMean    =DipMean/timeNormLog  
               DipCMBMean =DipCMBMean/timeNormLog  
=======
               GeosMean   =GeosMean/timeNormLog
               DipMean    =DipMean/timeNormLog
               DipCMBMean =DipCMBMean/timeNormLog
>>>>>>> 8dbfaece
               e_kin_pMean=e_kin_pMean/timeNormLog
               e_kin_tMean=e_kin_tMean/timeNormLog
               e_mag_pMean=e_mag_pMean/timeNormLog
               e_mag_tMean=e_mag_tMean/timeNormLog
               dlVMean    =dlVMean/timeNormLog
               dlVcMean   =dlVcMean/timeNormLog
               dmVMean    =dmVMean/timeNormLog
               dpVMean    =dpVMean/timeNormLog
               dzVMean    =dzVMean/timeNormLog
               dlBMean    =dlBMean/timeNormLog
               dmBMean    =dmBMean/timeNormLog
               lvDissMean =lvDissMean/timeNormLog
               lbDissMean =lbDissMean/timeNormLog

               if ( l_save_out ) then
                  open(newunit=n_log_file, file=log_file, status='unknown', &
                  &    position='append')
               end if

               !--- Write end-energies including energy density:
               !    plus info on movie frames in to STDOUT and log-file
               if ( l_full_sphere ) then
                  write(*,'(1p,/,A,/,A,/,A,4ES16.6,/,A,4ES16.6)')              &
                  & " ! Energies at end of time integration:",                 &
                  & " !  (total,poloidal,toroidal,total density)",             &
                  & " !  Kinetic energies:",e_kin,e_kin_p,e_kin_t,e_kin/vol_oc,&
                  & " !  OC mag. energies:",e_mag,e_mag_p,e_mag_t,e_mag/vol_oc
                  write(n_log_file,                                               &
                  &    '(1p,/,A,/,A,/,A,4ES16.6,/,A,4ES16.6)')                    &
                  &    " ! Energies at end of time integration:",                 &
                  &    " !  (total,poloidal,toroidal,total density)",             &
                  &    " !  Kinetic energies:",e_kin,e_kin_p,e_kin_t,e_kin/vol_oc,&
                  &    " !  OC mag. energies:",e_mag,e_mag_p,e_mag_t,e_mag/vol_oc

               else
                  write(*,'(1p,/,A,/,A,/,A,4ES16.6,/,A,4ES16.6,/,A,4ES16.6)')  &
                  & " ! Energies at end of time integration:",                 &
                  & " !  (total,poloidal,toroidal,total density)",             &
                  & " !  Kinetic energies:",e_kin,e_kin_p,e_kin_t,e_kin/vol_oc,&
                  & " !  OC mag. energies:",e_mag,e_mag_p,e_mag_t,e_mag/vol_oc,&
                  & " !  IC mag. energies:",e_mag_ic,e_mag_p_ic,e_mag_t_ic,    &
                  & e_mag_ic/vol_ic

                  write(n_log_file,                                               &
                  &    '(1p,/,A,/,A,/,A,4ES16.6,/,A,4ES16.6,/,A,4ES16.6)')        &
                  &    " ! Energies at end of time integration:",                 &
                  &    " !  (total,poloidal,toroidal,total density)",             &
                  &    " !  Kinetic energies:",e_kin,e_kin_p,e_kin_t,e_kin/vol_oc,&
                  &    " !  OC mag. energies:",e_mag,e_mag_p,e_mag_t,e_mag/vol_oc,&
                  &    " !  IC mag. energies:",e_mag_ic,e_mag_p_ic,e_mag_t_ic,    &
                  &    e_mag_ic/vol_ic
               end if

               write(n_log_file,'(1p,/,A,/,A,/,A,4ES16.6,/,A,4ES16.6)')        &
               & " ! Time averaged energies :",                                &
               & " !  (total,poloidal,toroidal,total density)",                &
               & " !  Kinetic energies:",e_kin_pMean+e_kin_tMean,e_kin_pMean,  &
               &                         e_kin_tMean,(e_kin_pMean+e_kin_tMean)/&
               &                         vol_oc,                               &
               & " !  OC mag. energies:",e_mag_pMean+e_mag_tMean,e_mag_pMean,  &
               &                         e_mag_tMean,(e_mag_pMean+e_mag_tMean)/&
               &                         vol_oc
<<<<<<< HEAD
  
               write(n_log_file,                                                &
               & '(1p,/,A,15(/,A,ES12.4),/,A,4ES12.4,/,A,2ES12.4,/,A,2ES12.4)') &
               & " ! Time averaged property parameters :",                      &
               & " !  Rm (Re)          :",RmMean,                               &
               & " !  Elsass           :",ElMean,                               &
               & " !  Elsass at CMB    :",ElCmbMean,                            &
               & " !  Rol              :",RolMean,                              &
               & " !  rel AS  Ekin     :",RelA,                                 & 
               & " !  rel Zon Ekin     :",RelZ,                                 &
               & " !  rel Mer Ekin     :",RelM,                                 &
               & " !  rel NA  Ekin     :",RelNA,                                &
               & " !  rel geos Ekin    :",GeosMean,                             &
               & " !  rel geos AS Ekin :",GeosAMean,                            &
               & " !  rel geos Zon Ekin:",GeosZMean,                            &
               & " !  rel geos Mer Ekin:",GeosMMean,                            &
               & " !  rel geos NA Ekin :",GeosNAMean,                           &
               & " !  Dip             :",DipMean,                               &
               & " !  DipCMB          :",DipCMBMean,                            &
               & " !  l,m,p,z V scales:",dlVMean,dmVMean,dpVMean,dzVmean,       &
               & " !  l,m, B scales   :",dlBMean,dmBMean,                       &
=======

               write(n_log_file,                                               &
               & '(1p,/,A,7(/,A,ES12.4),/,A,4ES12.4,/,A,2ES12.4,/,A,2ES12.4)') &
               & " ! Time averaged property parameters :",                     &
               & " !  Rm (Re)         :",RmMean,                               &
               & " !  Elsass          :",ElMean,                               &
               & " !  Elsass at CMB   :",ElCmbMean,                            &
               & " !  Rol             :",RolMean,                              &
               & " !  Geos            :",GeosMean,                             &
               & " !  Dip             :",DipMean,                              &
               & " !  DipCMB          :",DipCMBMean,                           &
               & " !  l,m,p,z V scales:",dlVMean,dmVMean,dpVMean,dzVmean,      &
               & " !  l,m, B scales   :",dlBMean,dmBMean,                      &
>>>>>>> 8dbfaece
               & " !  vis, Ohm scale  :",lvDissMean,lbDissMean
               if ( l_par ) then 
                  write(n_log_file,*) !' Calculating geostrophic contributions with outEgeos.f90'
                  write(n_log_file,*) '! precision of z-integration (geos):',abs(volume/vol_oc-1)
                  write(n_log_file,*) '! precision of cyl. transf.  (geos):',abs(EC/e_kin-1)
               end if

               if ( l_save_out ) close(n_log_file)

            end if ! l_stop_time ?

         end if ! l_log



         PERFOFF
      end if

      if ( l_SRIC .and. l_stop_time ) call outOmega(z_LMloc,omega_ic)

      !----- Output of axisymm. rotation rate for potential vorticity analysis:
      !  NOTE: For l_stop_time=.true. outPV transforms the fields without
      !        transforming them back. This must thus be the very last
      !        thing done with them.
      if ( l_PVout ) call outPV(time,l_stop_time,nPVsets,                   &
           &                    w_LMloc,dw_LMloc,ddw_LMloc,z_LMloc,dz_LMloc,&
           &                    omega_ic,omega_ma)


      if ( l_log ) then
         timePassedLog=0.0_cp
      end if

      if ( lRmsCalc ) then
         call zeroRms
      end if

   end subroutine output
!----------------------------------------------------------------------------
end module output_mod<|MERGE_RESOLUTION|>--- conflicted
+++ resolved
@@ -396,17 +396,10 @@
 
       !--- Property parameters:
       complex(cp) :: dbdtCMB(llmMag:ulmMag)        ! SV at CMB !
-<<<<<<< HEAD
-      real(cp) :: dlBR(n_r_max),dlBRc(n_r_max),dlVR(n_r_max),dlVRc(n_r_max)
-      real(cp) :: RolRu2(n_r_max),dlVRu2(n_r_max),dlVRu2c(n_r_max)
-      real(cp) :: RmR(n_r_max)
-      real(cp) :: Re,Ro,Rm,El,ElCmb,Rol,Geos,GeosA,GeosZ,GeosM,GeosNA,Dip,DipCMB
       real(cp) :: volume,EC
-=======
       real(cp) :: dlVR(n_r_max),dlVRc(n_r_max)
       real(cp) :: RolRu2(n_r_max),RmR(n_r_max),dlPolPeakR(n_r_max)
-      real(cp) :: Re,Ro,Rm,El,ElCmb,Rol,Geos,Dip,DipCMB
->>>>>>> 8dbfaece
+      real(cp) :: Re,Ro,Rm,El,ElCmb,Rol,Geos,GeosA,GeosZ,GeosM,GeosNA,Dip,DipCMB
       real(cp) :: ReConv,RoConv,e_kin_nas,RolC
       real(cp) :: elsAnel,dlVPolPeak,dlBPolPeak
       real(cp) :: dlB,dlBc,dmB
@@ -420,11 +413,7 @@
       logical :: DEBUG_OUTPUT=.false.
 
       timeScaled=tScale*time
-<<<<<<< HEAD
-      timePassedLog=timePassedLog+dt
-=======
       timePassedLog=timePassedLog+tscheme%dt(1)
->>>>>>> 8dbfaece
 
       ! We start with the computation of the energies
       ! in parallel.
@@ -941,11 +930,8 @@
                open(newunit=n_par_file, file=par_file, status='unknown', &
                &    position='append')
             end if
-<<<<<<< HEAD
-            write(n_par_file,'(ES20.12,22ES16.8)')  &
-=======
+!            write(n_par_file,'(ES20.12,23ES16.8)')  &
             write(n_par_file,'(ES20.12,19ES16.8)')  &
->>>>>>> 8dbfaece
                  &             timeScaled,          &! 1) time
                  &                     Rm,          &! 2) (magnetic) Reynolds number
                  &                     El,          &! 3) Elsasser number
@@ -959,16 +945,13 @@
                  &                  ElCmb,          &! 16) Elsasser number at CMB
                  &                   RolC,          &! 17) Local Rol based on non-as flow
                  &                   dlVc,          &! 18) convective flow length scale
-<<<<<<< HEAD
-                 &                ReEquat,          &! 19) CMB flow at the equator
-                 &                  GeosA,          &! 20) Geostrophy of axisymmetric flow
-                 &                  GeosZ,          &! 21) Geostrophy of zonal flow
-                 &                  GeosM,          &! 22) Geostrophy of meridional flow
-                 &                 GeosNA            ! 23) Geostrophy of non-axisymmetric flow
-=======
                  &             dlVPolPeak,          &! 19) Peak of the poloidal energy
-                 &                 ReEquat           ! 20) CMB flow at the equator
->>>>>>> 8dbfaece
+                 &                ReEquat            ! 20) CMB flow at the equator
+!                 &                  GeosA,          &! 21) Geostrophy of axisymmetric flow
+!                 &                  GeosZ,          &! 22) Geostrophy of zonal flow
+!                 &                  GeosM,          &! 23) Geostrophy of meridional flow
+!                 &                 GeosNA            ! 24) Geostrophy of non-axisymmetric flow
+
             if ( l_save_out ) close(n_par_file)
 
             !---- Building time mean:
@@ -1013,7 +996,6 @@
                ElMean     =ElMean/timeNormLog
                ElCmbMean  =ElCmbMean/timeNormLog
                RolMean    =RolMean/timeNormLog
-<<<<<<< HEAD
                GeosMean   =GeosMean/timeNormLog 
                GeosAMean  =GeosAMean/timeNormLog 
                GeosZMean  =GeosZMean/timeNormLog 
@@ -1025,11 +1007,7 @@
                RelNA      =RelNA/timeNormLog
                DipMean    =DipMean/timeNormLog  
                DipCMBMean =DipCMBMean/timeNormLog  
-=======
-               GeosMean   =GeosMean/timeNormLog
-               DipMean    =DipMean/timeNormLog
-               DipCMBMean =DipCMBMean/timeNormLog
->>>>>>> 8dbfaece
+
                e_kin_pMean=e_kin_pMean/timeNormLog
                e_kin_tMean=e_kin_tMean/timeNormLog
                e_mag_pMean=e_mag_pMean/timeNormLog
@@ -1092,7 +1070,6 @@
                & " !  OC mag. energies:",e_mag_pMean+e_mag_tMean,e_mag_pMean,  &
                &                         e_mag_tMean,(e_mag_pMean+e_mag_tMean)/&
                &                         vol_oc
-<<<<<<< HEAD
   
                write(n_log_file,                                                &
                & '(1p,/,A,15(/,A,ES12.4),/,A,4ES12.4,/,A,2ES12.4,/,A,2ES12.4)') &
@@ -1114,21 +1091,6 @@
                & " !  DipCMB          :",DipCMBMean,                            &
                & " !  l,m,p,z V scales:",dlVMean,dmVMean,dpVMean,dzVmean,       &
                & " !  l,m, B scales   :",dlBMean,dmBMean,                       &
-=======
-
-               write(n_log_file,                                               &
-               & '(1p,/,A,7(/,A,ES12.4),/,A,4ES12.4,/,A,2ES12.4,/,A,2ES12.4)') &
-               & " ! Time averaged property parameters :",                     &
-               & " !  Rm (Re)         :",RmMean,                               &
-               & " !  Elsass          :",ElMean,                               &
-               & " !  Elsass at CMB   :",ElCmbMean,                            &
-               & " !  Rol             :",RolMean,                              &
-               & " !  Geos            :",GeosMean,                             &
-               & " !  Dip             :",DipMean,                              &
-               & " !  DipCMB          :",DipCMBMean,                           &
-               & " !  l,m,p,z V scales:",dlVMean,dmVMean,dpVMean,dzVmean,      &
-               & " !  l,m, B scales   :",dlBMean,dmBMean,                      &
->>>>>>> 8dbfaece
                & " !  vis, Ohm scale  :",lvDissMean,lbDissMean
                if ( l_par ) then 
                   write(n_log_file,*) !' Calculating geostrophic contributions with outEgeos.f90'
