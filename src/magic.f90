--- conflicted
+++ resolved
@@ -256,8 +256,6 @@
       write(n_log_file,*) '!                                                        '
       write(n_log_file,*) '!                                                        '
 
-<<<<<<< HEAD
-=======
 #if defined(GIT_VERSION)
       write(n_log_file, '(A,A)') ' ! Git version:  ', GIT_VERSION
 #else
@@ -270,7 +268,6 @@
 #endif
       write(n_log_file, '(A,A)') ' ! Start date:  ', date
 
->>>>>>> 8dbfaece
       if ( l_save_out ) close(n_log_file)
    end if
 
