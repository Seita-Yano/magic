--- conflicted
+++ resolved
@@ -21,13 +21,8 @@
        &            l_conv, l_cond_ic, l_heat, l_mag, l_TP_form,    &
        &            l_chemical_conv, l_anelastic_liquid
    use output_data, only: tag
-<<<<<<< HEAD
-   use useful, only: cc2real, cc22real, get_mean_sd, round_off
-=======
    use mean_sd, only: mean_sd_type
    use useful, only: cc2real, cc22real, round_off
-   use LMLoop_data,only: llm, ulm, llmMag, ulmMag
->>>>>>> 3f5b4c93
    use integration, only: rInt_R, rIntIC
    use outRot, only: get_viscous_torque
    use constants, only: one, two, half
