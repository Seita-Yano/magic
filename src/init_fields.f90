module init_fields
   !
   ! This module is used to construct the initial solution.
   !

   use precision_mod
   use iso_fortran_env, only: output_unit
   use parallel_mod
   use mpi_ptop_mod, only: type_mpiptop
   use mpi_transp, only: type_mpitransp
   use truncation, only: n_r_max, n_r_maxMag,n_r_ic_max,lmP_max,    &
       &                 n_phi_max,n_theta_max,n_r_tot,l_max,m_max, &
       &                 l_axi,minc,n_cheb_ic_max,lm_max, nlat_padded
   use mem_alloc, only: bytes_allocated
   use blocking, only: lo_map, st_map, llm, ulm, llmMag, ulmMag
   use horizontal_data, only: sinTheta, dLh, dTheta1S, dTheta1A, &
       &                      phi, cosTheta, hdif_B
   use logic, only: l_rot_ic, l_rot_ma, l_SRIC, l_SRMA, l_cond_ic,  &
       &            l_temperature_diff, l_chemical_conv,            &
       &            l_anelastic_liquid, l_non_adia, l_finite_diff
   use radial_functions, only: r_icb, r, r_cmb, r_ic, or1, jVarCon,    &
       &                       lambda, or2, dLlambda, or3, cheb_ic,    &
       &                       dcheb_ic, d2cheb_ic, cheb_norm_ic, or1, &
       &                       r_ic, orho1, chebt_ic, temp0,           &
       &                       dLtemp0, kappa, dLkappa, beta, dbeta,   &
       &                       epscProf, ddLtemp0, ddLalpha0, rgrav,   &
       &                       rho0, dLalpha0, alpha0, otemp1, ogrun,  &
       &                       rscheme_oc, or1, O_r_ic
   use radial_data, only: n_r_icb, n_r_cmb, nRstart, nRstop
   use constants, only: pi, y10_norm, c_z10_omega_ic, c_z10_omega_ma, osq4pi, &
       &                zero, one, two, three, four, third, half
   use useful, only: random, abortRun
   use sht, only: scal_to_SH
   use physical_parameters, only: impS, n_impS_max, n_impS, phiS, thetaS, &
       &                          peakS, widthS, radratio, imagcon, opm,  &
       &                          sigma_ratio, O_sr, kbots, ktops, opr,   &
       &                          epsc, ViscHeatFac, ThExpNb,             &
       &                          impXi, n_impXi_max, n_impXi, phiXi,     &
       &                          thetaXi, peakXi, widthXi, osc, epscxi,  &
       &                          kbotxi, ktopxi, BuoFac, ktopp, oek
   use algebra, only: prepare_mat, solve_mat
   use cosine_transform_odd
   use dense_matrices
   use real_matrices
   use band_matrices


   implicit none

   private

   !-- Initialisation of fields:
   integer, public :: init_s1,init_s2
   integer, public :: init_xi1,init_xi2
   integer, public :: init_b1,init_v1

   !----- Entropy amplitudes for initialisation:
   real(cp), public :: amp_s1,amp_s2,amp_v1,amp_b1,amp_xi1,amp_xi2

   !----- Entropy at CMB and ICB (input):
   integer, public, parameter :: n_s_bounds=20
   real(cp), public :: s_bot(4*n_s_bounds)  ! input variables for tops,bots
   real(cp), public :: s_top(4*n_s_bounds)
   complex(cp), public, allocatable :: tops(:,:)
   complex(cp), public, allocatable :: bots(:,:)

   !----- Chemical composition
   integer, public, parameter :: n_xi_bounds=20
   real(cp), public :: xi_bot(4*n_xi_bounds)  ! input variables for topxi,botxi
   real(cp), public :: xi_top(4*n_xi_bounds)
   complex(cp), public, allocatable :: topxi(:,:)
   complex(cp), public, allocatable :: botxi(:,:)

   !----- Peak values for magnetic field:
   real(cp), public :: bpeakbot,bpeaktop

   !----- Initialised IC and mantle rotation rates:
   integer, public :: nRotMa,nRotIc
   real(cp), public :: omega_ma1,omegaOsz_ma1,tShift_ma1,tOmega_ma1
   real(cp), public :: omega_ma2,omegaOsz_ma2,tShift_ma2,tOmega_ma2
   real(cp), public :: omega_ic1,omegaOsz_ic1,tShift_ic1,tOmega_ic1
   real(cp), public :: omega_ic2,omegaOsz_ic2,tShift_ic2,tOmega_ic2

   !----- About start-file:
   logical, public :: l_start_file     ! taking fields from startfile ?
   logical, public :: l_reset_t        ! reset time from startfile ?
   integer, public :: inform           ! format of start_file
   character(len=72), public :: start_file  ! name of start_file

   !-- Scales for input field:
   real(cp), public :: scale_s
   real(cp), public :: scale_xi
   real(cp), public :: scale_v
   real(cp), public :: scale_b
   real(cp), public :: tipdipole       ! adding to symetric field

   public :: initialize_init_fields, initV, initS, initB, ps_cond, &
   &         pt_cond, initXi, xi_cond, finalize_init_fields

contains

   subroutine initialize_init_fields
      !
      ! Memory allocation
      !

      allocate( tops(0:l_max,0:m_max), bots(0:l_max,0:m_max) )
      tops(:,:)=zero
      bots(:,:)=zero
      bots(0,0)=one
      tops(0,0)=0.0_cp
      bytes_allocated = bytes_allocated+2*(l_max+1)*(m_max+1)*SIZEOF_DEF_COMPLEX

      if ( l_chemical_conv ) then
         allocate( topxi(0:l_max,0:m_max), botxi(0:l_max,0:m_max) )
         topxi(:,:)=zero
         botxi(:,:)=zero
         botxi(0,0)=one
         topxi(0,0)=0.0_cp
         bytes_allocated = bytes_allocated+2*(l_max+1)*(m_max+1)*SIZEOF_DEF_COMPLEX
      end if

   end subroutine initialize_init_fields
!------------------------------------------------------------------------------
   subroutine finalize_init_fields
      !
      ! Memory deallocation
      !
      deallocate (tops, bots )
      if ( l_chemical_conv ) deallocate( topxi, botxi )

   end subroutine finalize_init_fields
!------------------------------------------------------------------------------
   subroutine initV(w,z,omega_ic,omega_ma)
      !
      ! Purpose of this subroutine is to initialize the velocity field
      ! So far it is only rudimentary and will be expanded later.
      ! Because s is needed for dwdt init_s has to be called before.
      !

      !-- Output variables
      complex(cp), intent(inout) :: w(llm:ulm,n_r_max)
      complex(cp), intent(inout) :: z(llm:ulm,n_r_max)
      real(cp), intent(out) :: omega_ic,omega_ma

      !-- Local variables
      complex(cp) :: z_Rloc(lm_max,nRstart:nRstop)
      integer :: lm,l,m,st_lmP,l1m0
      integer :: nR,nTheta,nPhi
      real(cp) :: ra1,ra2,c_r,c_i
      real(cp) :: amp_r,rExp
      real(cp) :: rDep(n_r_max)
      class(type_mpitransp), pointer :: r2lo_initv, lo2r_initv
      real(cp) :: ss,ome(nlat_padded,n_phi_max)
      complex(cp) :: omeLM(lmP_max)

      allocate( type_mpiptop :: r2lo_initv )
      allocate( type_mpiptop :: lo2r_initv )

      !-- Initialize rotation according to
      !   given inner core and mantel rotation rate:
      if ( init_v1 == 1 .and. ( omega_ic1 /= 0.0_cp .or. omega_ma1 /= 0.0_cp ) ) then

         call r2lo_initv%create_comm(1)
         call lo2r_initv%create_comm(1)

         !-- From lo distributed to r distributed
         call lo2r_initv%transp_lm2r(z, z_Rloc)

         !-- Approximating the Stewardson solution:
         do nR=nRstart,nRstop

            do nPhi=1,n_phi_max
               do nTheta=1,n_theta_max
                  ss=r(nR)*sinTheta(nTheta)
                  if ( ss <= r_icb ) then
                     ome(nTheta,nPhi)=omega_ma1+half*omega_ic1
                  else
                     ome(nTheta,nPhi)=omega_ma1
                  end if
               end do
            end do
            call scal_to_SH(ome, omeLM, l_max)

            !------- ome now in spherical harmonic space,
            !        apply operator dTheta1=1/(r sinTheta) d/ d theta sinTheta**2,
            !        additional application of r**2/(l*(l+1)) then yields
            !        the axisymmetric toriodal flow contribution:
            do lm=2,lm_max
               l   =st_map%lm2l(lm)
               m   =st_map%lm2m(lm)
               st_lmP=st_map%lm2lmP(lm)
               if ( l > m ) then
                  z_Rloc(lm,nR)=z_Rloc(lm,nR) + r(nR)**2/dLh(lm) * ( &
                  &    dTheta1S(lm)*omeLM(st_map%lmP2lmPS(st_lmP))   &
                  &   -dTheta1A(lm)*omeLM(st_map%lmP2lmPA(st_lmP)) )
               else if ( l == m ) then
                  if ( dLh(lm) /= 0.0_cp ) then
                     z_Rloc(lm,nR)=z_Rloc(lm,nR) - r(nR)**2/dLh(lm) *  &
                     &    dTheta1A(lm)*omeLM(st_map%lmP2lmPA(st_lmP))
                  end if
               end if
            end do

         end do ! close loop over radial grid points

         !-- Transpose back to lo distributed
         call r2lo_initv%transp_r2lm(z_Rloc, z)

         !-- Destroy MPI communicators
         call r2lo_initv%destroy_comm()
         call lo2r_initv%destroy_comm()

      else if ( init_v1 == 2 ) then

         call r2lo_initv%create_comm(1)
         call lo2r_initv%create_comm(1)

         !-- From lo distributed to r distributed
         call lo2r_initv%transp_lm2r(z, z_Rloc)

         !-- Approximating the Stewardson solution:
         do nR=nRstart,nRstop

            do nPhi=1,n_phi_max
               do nTheta=1,n_theta_max
                  ss=r(nR)*sinTheta(nTheta)
                  ome(nTheta,nPhi)=amp_v1/sqrt(one+ss**4)
               end do
            end do
            call scal_to_SH(ome, omeLM, l_max)

            !------------ ome now in spherical harmonic space,
            !             apply operator dTheta1=1/(r sinTheta) d/ d theta sinTheta**2,
            !             additional application of r**2/(l*(l+1)) then yields
            !             the axisymmetric toriodal flow contribution:
            do lm=2,lm_max
               l   =st_map%lm2l(lm)
               m   =st_map%lm2m(lm)
               st_lmP=st_map%lm2lmP(st_map%lm2(l,m))
               if ( l > m ) then
                  z_Rloc(lm,nR)=z_Rloc(lm,nR) + &
                  &    r(nR)**2/dLh(lm) * ( &
                  &    dTheta1S(lm)*omeLM(st_map%lmP2lmPS(st_lmP)) &
                  &    - dTheta1A(lm)*omeLM(st_map%lmP2lmPA(st_lmP)) )
               else if ( l == m ) then
                  if ( dLh(lm) /= 0.0_cp ) then
                      z_Rloc(lm,nR)=z_Rloc(lm,nR) - r(nR)**2/dLh(lm) * &
                      &    dTheta1A(lm)*omeLM(st_map%lmP2lmPA(st_lmP))
                  end if
               end if
            end do

         end do ! close loop over radial grid points

         !-- Transpose back to lo distributed
         call r2lo_initv%transp_r2lm(z_Rloc, z)

         !-- Destroy MPI communicators
         call r2lo_initv%destroy_comm()
         call lo2r_initv%destroy_comm()


      else if ( init_v1 > 2 ) then

         !--- Add random noise toroidal field of all (l,m) modes exept (l=0,m=0):
         !    It decays likes l**(init_v1-1)
         !    Amplitude is chosen so that the (1,0) term resembles amp_v1 *
         !    the 'solid body' rotation set by inner core and mantle rotation.

         rExp=4.
         if ( omega_ic1 /= 0 ) then
            amp_r=amp_v1*omega_ic1*r_ICB**(rExp+1.)/y10_norm
         else
            amp_r=amp_v1*r_ICB**(rExp+1.)/y10_norm
         end if
         do nR=1,n_r_max
            rDep(nR)=amp_r*or1(nR)**(rExp-1.)
            !write(output_unit,"(A,I3,A,ES20.12)") "rDep(",nR,") = ",rDep(nR)
            do lm=llm,ulm
               l=lo_map%lm2l(lm)
               m=lo_map%lm2m(lm)
               if ( l /= 0 ) then
                  ra1=(-one+two*random(0.0_cp))/(real(l,cp))**(init_v1-1)
                  ra2=(-one+two*random(0.0_cp))/(real(l,cp))**(init_v1-1)
                  c_r=ra1*rDep(nR)
                  c_i=ra2*rDep(nR)
                  if ( m == 0 ) then  ! non axisymmetric modes
                     z(lm,nR)=z(lm,nR)+cmplx(c_r,0.0_cp,kind=cp)
                  else
                     z(lm,nR)=z(lm,nR)+cmplx(c_r,c_i,kind=cp)
                  end if
               end if
               write(output_unit,"(A,4I4,2ES20.12)") "z = ",nR,lm,l,m,z(lm,nR)
            end do
         end do

      else if ( init_v1 < -1 ) then

         !--- Add random noise poloidal field of all (l,m) modes exept (l=0,m=0):
         !    It decays likes l**(init_v1-1)
         !    Amplitude is chosen to be comparable to amp * inner core roation speed
         !    at inner core boundary...
         if ( omega_ic1 /= 0.0_cp ) then
            amp_r=amp_v1*omega_ic1*r_icb*r_icb/(y10_norm*PI)
         else
            amp_r=amp_v1
         end if
         do nR=1,n_r_max
            rDep(nR)=-amp_r*sin( (r(nR)-r_ICB)*PI )
            do lm=llm,ulm
               l=lo_map%lm2l(lm)
               m=lo_map%lm2m(lm)
               ra1=(-one+two*random(0.0_cp))/(real(l,cp))**(-init_v1-1)
               ra2=(-one+two*random(0.0_cp))/(real(l,cp))**(-init_v1-1)
               c_r=ra1*rDep(nR)
               c_i=ra2*rDep(nR)
               if ( m > 0 ) then  ! no axisymmetric modes
                  w(lm,nR)=w(lm,nR)+cmplx(c_r,c_i,kind=cp)
                  z(lm,nR)=z(lm,nR)+cmplx(c_r,c_i,kind=cp)
               end if
            end do
         end do

      end if

      !----- Caring for IC and mantle rotation rates if this
      !      has not been done already in read_start_file.f:
      if ( ( .not. l_start_file ) ) then

         l1m0 = lo_map%lm2(1,0)

         if ( (l1m0>=llm) .and. (l1m0<=ulm) ) then

            write(output_unit,*) '! NO STARTFILE READ, SETTING Z10!'

            if ( l_SRIC .or. l_rot_ic .and. omega_ic1 /= 0.0_cp ) then
               omega_ic=omega_ic1*cos(omegaOsz_ic1*tShift_ic1) + &
               &        omega_ic2*cos(omegaOsz_ic2*tShift_ic2)
               write(output_unit,*)
               write(output_unit,*) '! I use prescribed inner core rotation rate:'
               write(output_unit,*) '! omega_ic=',omega_ic
               z(l1m0,n_r_icb)=cmplx(omega_ic/c_z10_omega_ic,kind=cp)
            else if ( l_rot_ic .and. omega_ic1 == 0.0_cp ) then
               omega_ic=c_z10_omega_ic*real(z(l1m0,n_r_icb))
            else
               omega_ic=0.0_cp
            end if
            if ( l_SRMA .or. l_rot_ma .and. omega_ma1 /= 0.0_cp ) then
               omega_ma=omega_ma1*cos(omegaOsz_ma1*tShift_ma1) + &
               &        omega_ma2*cos(omegaOsz_ma2*tShift_ma2)

               write(output_unit,*)
               write(output_unit,*) '! I use prescribed mantle rotation rate:'
               write(output_unit,*) '! omega_ma=',omega_ma
               z(l1m0,n_r_cmb)=cmplx(omega_ma/c_z10_omega_ma,kind=cp)
            else if ( l_rot_ma .and. omega_ma1 == 0.0_cp ) then
               omega_ma=c_z10_omega_ma*real(z(l1m0,n_r_cmb))
            else
               omega_ma=0.0_cp
            end if
         end if

#ifdef WITH_MPI
         call MPI_Bcast(omega_ic,1,MPI_DEF_REAL,rank_with_l1m0,MPI_COMM_WORLD,ierr)
         call MPI_Bcast(omega_ma,1,MPI_DEF_REAL,rank_with_l1m0,MPI_COMM_WORLD,ierr)
#endif
      else
<<<<<<< HEAD
         if ( nRotIc == 2 ) omega_ic=omega_ic1 
         if ( nRotMa == 2 ) omega_ma=omega_ma1 
=======
         if ( nRotIc == 2 ) omega_ic=omega_ic1
         if ( nRotMa == 2 ) omega_ma=omega_ma1

>>>>>>> df47502a
      end if

   end subroutine initV
!--------------------------------------------------------------------
   subroutine initS(s,p)
      !
      ! Purpose of this subroutine is to initialize the entropy field
      ! according to the input control parameters.
      !
      ! +-----------------+---------------------------------------------+
      ! | Input           | value                                       |
      ! +=================+=============================================+
      ! | init_s1 < 100:  | random noise initialized                    |
      ! |                 | the noise spectrum decays as l ^ (init_s1-1)|
      ! |                 | with peak amplitude amp_s1  for l=1         |
      ! +-----------------+---------------------------------------------+
      ! | init_s1 >=100:  | a specific harmonic mode initialized        |
      ! |                 | with amplitude amp_s1.                      |
      ! |                 | init_s1 is interpreted as number llmm       |
      ! |                 | where ll: harmonic degree,                  |
      ! |                 | mm: harmonic order.                         |
      ! +-----------------+---------------------------------------------+
      ! | init_s2 >100 :  | a second harmonic mode initialized          |
      ! |                 | with amplitude amp_s2.                      |
      ! |                 | init_s2 is again interpreted as number llmm |
      ! |                 | where ll: harmonic degree,                  |
      ! |                 | mm: harmonic order.                         |
      ! +-----------------+---------------------------------------------+
      !

      !-- Output variables:
      complex(cp), intent(inout) :: s(llm:ulm,n_r_max)
      complex(cp), intent(inout) :: p(llm:ulm,n_r_max)

      !-- Local variables:
      integer :: n_r,lm,l,m,lm00
      real(cp) :: x,rr,c_r,c_i,s_r,s_i
      real(cp) :: ra1,ra2
      real(cp) :: s0(n_r_max),p0(n_r_max),s1(n_r_max)

      integer :: nTheta,nPhi,nS
      real(cp) :: xL,yL,zL,rH,angleL,s00,s00P
      real(cp) :: mata(n_impS_max,n_impS_max)
      real(cp) :: amp(n_impS_max)
      integer :: pivot(n_impS_max)
      real(cp) :: xS(n_impS_max),yS(n_impS_max)
      real(cp) :: zS(n_impS_max),sFac(n_impS_max)
      real(cp) :: sCMB(nlat_padded,n_phi_max)
      complex(cp) :: sLM(lmP_max)
      integer :: info,i,j,l1,m1,filehandle
      logical :: rank_has_l0m0


      lm00=lo_map%lm2(0,0)
      rank_has_l0m0=.false.

      if ( lm00 >= llm .and. lm00 <= ulm ) then
         rank_has_l0m0=.true.
      end if

      if ( (.not. l_start_file) .and. (.not. l_non_adia) ) then

         if ( rank_has_l0m0 ) then

            open(newunit=filehandle, file='scond.dat')
            if ( l_anelastic_liquid ) then
               call pt_cond(s0,p0)
               do n_r=1,n_r_max
                  write(filehandle,'(5ES20.12)') r(n_r), osq4pi*otemp1(n_r)* &
                  &            (s0(n_r)-ViscHeatFac*ThExpNb*alpha0(n_r)*     &
                  &            temp0(n_r)*orho1(n_r)*p0(n_r)),               &
                  &            osq4pi*p0(n_r), osq4pi*s0(n_r),               &
                  &            osq4pi*alpha0(n_r)*(-rho0(n_r)*s0(n_r)+       &
                  &            ViscHeatFac*ThExpNb*(alpha0(n_r)*temp0(n_r)   &
                  &            +ogrun(n_r))*p0(n_r))
               end do
            else
               call ps_cond(s0,p0)
               do n_r=1,n_r_max
                  write(filehandle,'(5ES20.12)') r(n_r), s0(n_r)*osq4pi, &
                  &            p0(n_r)*osq4pi, osq4pi*temp0(n_r)*(       &
                  &            s0(n_r)+alpha0(n_r)*orho1(n_r)*p0(n_r)*   &
                  &            ThExpNb*ViscHeatFac), osq4pi*alpha0(n_r)* &
                  &            ThExpNb*(-rho0(n_r)*temp0(n_r)*s0(n_r)+   &
                  &            ViscHeatFac*ogrun(n_r)*p0(n_r))
               end do
            end if
            close(filehandle)
            do n_r=1,n_r_max
               s(lm00,n_r)=s0(n_r)
               p(lm00,n_r)=p0(n_r)
            end do

         end if

      end if

      !-- Radial dependence of perturbation in s1:
      do n_r=1,n_r_max
         x=two*r(n_r)-r_cmb-r_icb
         s1(n_r)=one-three*x**2+three*x**4-x**6
      end do

      if ( init_s1 < 100 .and. init_s1 > 0 ) then

      !-- Random noise initialization of all (l,m) modes exept (l=0,m=0):

         rr=random(one)
         do lm=max(llm,2),ulm
            m1 = lo_map%lm2m(lm)
            l1 = lo_map%lm2l(lm)
            ra1=(-one+two*random(0.0_cp))*amp_s1/(real(l1,cp))**(init_s1-1)
            ra2=(-one+two*random(0.0_cp))*amp_s1/(real(l1,cp))**(init_s1-1)
            do n_r=1,n_r_max
               c_r=ra1*s1(n_r)
               c_i=ra2*s1(n_r)
               if ( m1 > 0 ) then  ! non axisymmetric modes
                  s(lm,n_r)=s(lm,n_r)+cmplx(c_r,c_i,kind=cp)
               else
                  s(lm,n_r)=s(lm,n_r)+cmplx(c_r,0.0_cp,kind=cp)
               end if
            end do
         end do

      else  if ( init_s1 >= 100 ) then

      !-- Initialize one or two modes specifically

      !----- Initialize first mode:
         l=init_s1/100
         if ( l > 99 ) l=init_s1/1000
         m=mod(init_s1,100)
         if ( l > 99 ) m=mod(init_s1,1000)
         if ( mod(m,minc) /= 0 ) then
            write(output_unit,*) '! Wave number of mode for entropy initialisation'
            write(output_unit,*) '! not compatible with phi-symmetry:',m
            call abortRun('Stop run in init')
         end if
         if ( l > l_max .or. l < m ) then
            write(output_unit,*) '! Degree of mode for entropy initialisation'
            write(output_unit,*) '! > l_max or < m !',l
            call abortRun('Stop run in init')
         end if
         lm=lo_map%lm2(l,m)
         if( (lm>=llm) .and. (lm<=ulm) ) then
            do n_r=1,n_r_max
               c_r=s1(n_r)*amp_s1
               s(lm,n_r)=s(lm,n_r)+cmplx(c_r,0.0_cp,kind=cp)
            end do

            write(output_unit,'(/'' ! Entropy initialized at mode:'', &
            &      '' l='',i4,'' m='',i4,'' Ampl='',f8.5)') l,m,amp_s1
         end if

         !----- Initialize second mode:
         if ( init_s2 > 99 ) then
            m=mod(init_s2,100)
            if ( mod(m,minc) /= 0 ) then
               write(output_unit,*) '! Wave number of mode for entropy initialisation'
               write(output_unit,*) '! not compatible with phi-symmetry:',m
               call abortRun('Stop run in init')
            end if
            l=init_s2/100
            if ( l > l_max .or. l < m ) then
               write(output_unit,*) '! Degree of mode for entropy initialisation'
               write(output_unit,*) '! > l_max or < m !',l
               call abortRun('Stop run in init')
            end if

            lm=lo_map%lm2(l,m)
            s_r=amp_s2
            s_i=0.0_cp
            if( (lm>=llm) .and. (lm<=ulm) ) then
               if ( amp_s2 < 0.0_cp .and. m /= 0 ) then
               !-------- Sin(phi)-mode initialized for amp_s2<0
                  s_r = 0.0_cp
                  s_i = amp_s2
               end if
               do n_r=1,n_r_max
                  c_r=s1(n_r)*s_r
                  c_i=s1(n_r)*s_i
                  s(lm,n_r)=s(lm,n_r)+cmplx(c_r,c_i,kind=cp)
               end do
               write(output_unit,'('' ! Second mode:'', &
               &       '' l='',i3,'' m='',i3,'' Ampl='',f8.5/)') l,m,amp_s2
            end if

         end if

      end if

      if ( impS == 0 ) then
         return
      end if

      !-- Now care for the prescribed boundary condition:

      if ( minc /= 1 ) then
         call abortRun('! impS doesnt work for minc /= 1')
      end if

      if ( abs(impS) == 1 ) then
         n_impS=2
         peakS(2)=-peakS(1)
         thetaS(2)=pi-thetaS(1)
         phiS(2)  =pi+phiS(1)
         if ( phiS(2) > 2*pi ) phiS(2)=phiS(2)-2*pi
         widthS(2)=widthS(1)
      end if

      !-- Determine the peak value vector in (xS,yS,zS) space.
      !       Then get the proportionality factors for the linear dependence
      !       of the mean (l=0,m=0) contribution on the total peak amplitude
      !       amp:
      do nS=1,n_impS

         xS(nS)=sin(thetaS(nS))*cos(phiS(nS))
         yS(nS)=sin(thetaS(nS))*sin(phiS(nS))
         zS(nS)=cos(thetaS(nS))

         do nPhi=1,n_phi_max
            do nTheta=1,n_theta_max
               xL=sinTheta(nTheta)*cos(phi(nPhi))
               yL=sinTheta(nTheta)*sin(phi(nPhi))
               zL=cosTheta(nTheta)
               rH=sqrt((xS(nS)-xL)**2 + (yS(nS)-yL)**2+(zS(nS)-zL)**2)
               !------ Opening angleL with peak value vector:
               angleL=two*abs(asin(rH/2))
               if ( angleL <= widthS(nS) ) then
                  sCMB(nTheta,nPhi)=(cos(angleL/widthS(nS)*pi)+1)/2
               else
                  sCMB(nTheta,nPhi)=0.0_cp
               end if
            end do
         end do
         call scal_to_SH(sCMB, sLM, l_max)

      !--- sFac describes the linear dependence of the (l=0,m=0) mode
      !    on the amplitude peakS, SQRT(4*pi) is a normalisation factor
      !    according to the spherical harmonic function form chosen here.
         sFac(nS)=real(sLM(st_map%lm2(0,0)))*osq4pi

      end do ! Loop over peak

      !-- Value due to prescribed (l=0,m=0) contribution
      s00P=real(tops(0,0))*osq4pi
      if ( s00P == 0.0_cp .and. impS < 0 ) then
         write(output_unit,*) '! No relative amplitudes possible!'
         write(output_unit,*) '! for impS<0 because the mean value!'
         write(output_unit,*) '! is zero! Refince s_top?'
         call abortRun('Stop run in init')
      end if
      if ( impS > 0 ) s00P=one

      !-- Determine the true amplitudes amp for the peaks by solving linear system:
      !    These amplitudes guarantee that the peak has an ampliture peakS
      !    above or below the mean (l=0,m=0)
      if ( n_impS == 1 ) then
         amp(1)=peakS(1)/(s00P*(one-sFac(1)))
      else
         do j=1,n_impS
            amp(j)=-peakS(j)/s00P
            do i=1,n_impS
               if ( i == j ) then
                  mata(i,j)=sFac(i)-1
               else
                  mata(i,j)=sFac(i)
               end if
            end do
         end do
        call prepare_mat(mata,n_impS_max,n_impS,pivot,info)
        call solve_mat(mata,n_impS_max,n_impS,pivot,amp)
      end if
      s00=0.0_cp
      do nS=1,n_impS
         s00=s00+sFac(nS)*amp(nS)
      end do

      !--- Now get the total thing so that the mean (l=0,m=0) due
      !    to the peaks is zero. The (l=0,m=0) contribution is
      !    determined (prescribed) by other means.

      do nPhi=1,n_phi_max
         do nTheta=1,n_theta_max
            xL=sinTheta(nTheta)*cos(phi(nPhi))
            yL=sinTheta(nTheta)*sin(phi(nPhi))
            zL=cosTheta(nTheta)
            sCMB(nTheta,nPhi)=-s00
            do nS=1,n_impS
               rH=sqrt((xS(nS)-xL)**2 + (yS(nS)-yL)**2+(zS(nS)-zL)**2)
               !------ Opening angle with peak value vector:
               angleL=two*abs(asin(rH/2))
               if ( angleL <= widthS(nS) )              &
               &  sCMB(nTheta,nPhi)=sCMB(nTheta,nPhi) + &
               &                    amp(nS)*(cos(angleL/widthS(nS)*pi)+1)/2
            end do
         end do
      end do

      call scal_to_SH(sCMB, sLM, l_max)

      !--- Finally store the boundary condition and care for
      !    the fact that peakS provides the relative amplitudes
      !    in comparison to the (l=0,m=0) contribution when impS<0:
      !    Note that the (l=0,m=0) has to be determined by other means
      !    for example by setting: s_top= 0 0 -1 0
      do m=0,l_max,minc
         do l=m,l_max
            lm=st_map%lmP2(l,m)
            if ( l <= l_max .and. l > 0 ) tops(l,m)=tops(l,m)+sLM(lm)
         end do
      end do

   end subroutine initS
!---------------------------------------------------------------------------
   subroutine initXi(xi)
      !
      ! Purpose of this subroutine is to initialize the chemical composition
      ! according to the input control parameters.
      !
      ! +-----------------+---------------------------------------------+
      ! | Input           | value                                       |
      ! +=================+=============================================+
      ! | init_xi1 < 100: | random noise initialized                    |
      ! |                 | the noise spectrum decays as l^ (init_xi1-1)|
      ! |                 | with peak amplitude amp_xi1  for l=1        |
      ! +-----------------+---------------------------------------------+
      ! | init_xi1 >=100: | a specific harmonic mode initialized        |
      ! |                 | with amplitude amp_xi1.                     |
      ! |                 | init_xi1 is interpreted as number llmm      |
      ! |                 | where ll: harmonic degree,                  |
      ! |                 | mm: harmonic order.                         |
      ! +-----------------+---------------------------------------------+
      ! | init_xi2 >100 : | a second harmonic mode initialized          |
      ! |                 | with amplitude amp_xi2.                     |
      ! |                 | init_xi2 is again interpreted as number llmm|
      ! |                 | where ll: harmonic degree,                  |
      ! |                 | mm: harmonic order.                         |
      ! +-----------------+---------------------------------------------+
      !

      !-- Output variables:
      complex(cp), intent(inout) :: xi(llm:ulm,n_r_max)

      !-- Local variables:
      integer :: n_r,lm,l,m,lm00
      real(cp) :: x,rr,c_r,c_i,xi_r,xi_i
      real(cp) :: ra1,ra2
      real(cp) :: xi0(n_r_max),xi1(n_r_max)

      integer :: nTheta,nPhi,nXi
      real(cp) :: xL,yL,zL,rH,angleL,xi00,xi00P
      real(cp) :: mata(n_impXi_max,n_impXi_max)
      real(cp) :: amp(n_impXi_max)
      integer :: pivot(n_impXi_max)
      real(cp) :: xXi(n_impXi_max),yXi(n_impXi_max)
      real(cp) :: zXi(n_impXi_max),xiFac(n_impXi_max)
      real(cp) :: xiCMB(nlat_padded,n_phi_max)
      complex(cp) :: xiLM(lmP_max)
      integer :: info,i,j,l1,m1,fileHandle


      lm00=lo_map%lm2(0,0)

      if ( .not. l_start_file ) then

         if ( (llm <= lm00) .and. (ulm >= lm00) ) then
            call xi_cond(xi0)
            open(newunit=fileHandle, file='xicond.dat')
            do n_r=1,n_r_max
               xi(lm00,n_r)=xi0(n_r)
               write(fileHandle,*) r(n_r), xi0(n_r)*osq4pi
            end do
            close(fileHandle)
         end if

      end if

      !-- Radial dependence of perturbation in xi1:
      do n_r=1,n_r_max
         x=two*r(n_r)-r_cmb-r_icb
         xi1(n_r)=one-three*x**2+three*x**4-x**6
      end do

      if ( init_xi1 < 100 .and. init_xi1 > 0 ) then

      !-- Random noise initialization of all (l,m) modes exept (l=0,m=0):

         rr=random(one)
         do lm=max(llm,2),ulm
            m1 = lo_map%lm2m(lm)
            l1 = lo_map%lm2l(lm)
            ra1=(-one+two*random(0.0_cp))*amp_xi1/(real(l1,cp))**(init_xi1-1)
            ra2=(-one+two*random(0.0_cp))*amp_xi1/(real(l1,cp))**(init_xi1-1)
            do n_r=1,n_r_max
               c_r=ra1*xi1(n_r)
               c_i=ra2*xi1(n_r)
               if ( m1 > 0 ) then  ! non axisymmetric modes
                  xi(lm,n_r)=xi(lm,n_r)+cmplx(c_r,c_i,kind=cp)
               else
                  xi(lm,n_r)=xi(lm,n_r)+cmplx(c_r,0.0_cp,kind=cp)
               end if
            end do
         end do

      else if ( init_xi1 >= 100 ) then

      !-- Initialize one or two modes specifically

      !----- Initialize first mode:
         l=init_xi1/100
         if ( l > 99 ) l=init_xi1/1000
         m=mod(init_xi1,100)
         if ( l > 99 ) m=mod(init_xi1,1000)
         if ( mod(m,minc) /= 0 ) then
            write(output_unit,*) '! Wave number of mode for chemical composition initialisation'
            write(output_unit,*) '! not compatible with phi-symmetry:',m
            call abortRun('Stop run in init')
         end if
         if ( l > l_max .or. l < m ) then
            write(output_unit,*) '! Degree of mode for chemical composition initialisation'
            write(output_unit,*) '! > l_max or < m !',l
            call abortRun('Stop run in init')
         end if
         lm=lo_map%lm2(l,m)

         if ( (llm <= lm) .and. (ulm >= lm) ) then
            do n_r=1,n_r_max
               c_r=xi1(n_r)*amp_xi1
               xi(lm,n_r)=xi(lm,n_r)+cmplx(c_r,0.0_cp,kind=cp)
            end do

            write(output_unit,'(/'' ! Chemical composition initialized at mode:'', &
                &  '' l='',i4,'' m='',i4,'' Ampl='',f8.5)') l,m,amp_s1
         end if

      !----- Initialize second mode:
         if ( init_xi2 > 99 ) then
            m=mod(init_xi2,100)
            if ( mod(m,minc) /= 0 ) then
               write(output_unit,*) '! Wave number of mode for chemical composition initialisation'
               write(output_unit,*) '! not compatible with phi-symmetry:',m
               call abortRun('Stop run in init')
            end if
            l=init_xi2/100
            if ( l > l_max .or. l < m ) then
               write(output_unit,*) '! Degree of mode for chemical composition initialisation'
               write(output_unit,*) '! > l_max or < m !',l
               call abortRun('Stop run in init')
            end if

            lm=lo_map%lm2(l,m)
            if ( (llm <= lm) .and. (ulm >= lm) ) then
               xi_r=amp_s2
               xi_i=0.0_cp
               if ( amp_s2 < 0.0_cp .and. m /= 0 ) then
               !-------- Sin(phi)-mode initialized for amp_xi2<0
                  xi_r = 0.0_cp
                  xi_i = amp_s2
               end if
               do n_r=1,n_r_max
                  c_r=xi1(n_r)*xi_r
                  c_i=xi1(n_r)*xi_i
                  xi(lm,n_r)=xi(lm,n_r)+cmplx(c_r,c_i,kind=cp)
               end do
               write(output_unit,'('' ! Second mode:'', &
               &     '' l='',i3,'' m='',i3,'' Ampl='',f8.5/)') l,m,amp_xi2
            end if

         end if

      end if

      if ( impXi == 0 ) then
         return
      end if

      !-- Now care for the prescribed boundary condition:
      if ( minc /= 1 ) then
         call abortRun('! impXi doesnt work for minc /= 1')
      end if

      if ( abs(impXi) == 1 ) then
         n_impXi=2
         peakXi(2)=-peakXi(1)
         thetaXi(2)=pi-thetaXi(1)
         phiXi(2)  =pi+phiXi(1)
         if ( phiXi(2) > 2*pi ) phiXi(2)=phiXi(2)-2*pi
         widthXi(2)=widthXi(1)
      end if

      !-- Determine the peak value vector in (xXi,yXi,zXi) space.
      !     Then get the proportionality factors for the linear dependence
      !     of the mean (l=0,m=0) contribution on the total peak amplitude
      !     amp:
      do nXi=1,n_impXi

         xXi(nXi)=sin(thetaXi(nXi))*cos(phiXi(nXi))
         yXi(nXi)=sin(thetaXi(nXi))*sin(phiXi(nXi))
         zXi(nXi)=cos(thetaXi(nXi))

         do nPhi=1,n_phi_max
            do nTheta=1,n_theta_max
               xL=sinTheta(nTheta)*cos(phi(nPhi))
               yL=sinTheta(nTheta)*sin(phi(nPhi))
               zL=cosTheta(nTheta)
               rH=sqrt((xXi(nXi)-xL)**2 + (yXi(nXi)-yL)**2+(zXi(nXi)-zL)**2)
               !------ Opening angleL with peak value vector:
               angleL=two*abs(asin(rH/2))
               if ( angleL <= widthXi(nXi) ) then
                  xiCMB(nTheta,nPhi) = half*(cos(angleL/widthXi(nXi)*pi)+1)
               else
                  xiCMB(nTheta,nPhi)=0.0_cp
               end if
            end do
         end do
         call scal_to_SH(xiCMB, xiLM, l_max)

      !--- xiFac describes the linear dependence of the (l=0,m=0) mode
      !    on the amplitude peakXi, sqrt(4*pi) is a normalisation factor
      !    according to the spherical harmonic function form chosen here.
         xiFac(nXi)=real(xiLM(st_map%lm2(0,0)))*osq4pi

      end do ! Loop over peak

      !-- Value due to prescribed (l=0,m=0) contribution
      xi00P=real(topxi(0,0))*osq4pi
      if ( xi00P == 0.0_cp .and. impXi < 0 ) then
         write(output_unit,*) '! No relative amplitudes possible!'
         write(output_unit,*) '! for impXi<0 because the mean value!'
         write(output_unit,*) '! is zero! Refince xi_top?'
         call abortRun('Stop run in init')
      end if
      if ( impXi > 0 ) xi00P=one

      !-- Determine the true amplitudes amp for the peaks by solving linear system:
      !    These amplitudes guarantee that the peak as an ampliture peakXi
      !    above or below the mean (l=0,m=0)
      if ( n_impXi == 1 ) then
         amp(1)=peakXi(1)/(xi00P*(one-xiFac(1)))
      else
         do j=1,n_impXi
            amp(j)=-peakXi(j)/xi00P
            do i=1,n_impXi
               if ( i == j ) then
                  mata(i,j)=xiFac(i)-1
               else
                  mata(i,j)=xiFac(i)
               end if
            end do
         end do
        call prepare_mat(mata,n_impXi_max,n_impXi,pivot,info)
        call solve_mat(mata,n_impXi_max,n_impXi,pivot,amp)
      end if
      xi00=0.0_cp
      do nXi=1,n_impXi
         xi00=xi00+xiFac(nXi)*amp(nXi)
      end do

      !--- Now get the total thing so that the mean (l=0,m=0) due
      !    to the peaks is zero. The (l=0,m=0) contribution is
      !    determined (prescribed) by other means.
      do nPhi=1,n_phi_max
         do nTheta=1,n_theta_max
            xL=sinTheta(nTheta)*cos(phi(nPhi))
            yL=sinTheta(nTheta)*sin(phi(nPhi))
            zL=cosTheta(nTheta)
            xiCMB(nTheta,nPhi)=-xi00
            do nXi=1,n_impXi
               rH=sqrt((xXi(nXi)-xL)**2 + (yXi(nXi)-yL)**2+(zXi(nXi)-zL)**2)
               !------ Opening angle with peak value vector:
               angleL=two*abs(asin(rH/2))
               if ( angleL <= widthXi(nXi) )              &
                  xiCMB(nTheta,nPhi)=xiCMB(nTheta,nPhi) + &
                                     amp(nXi)*half*(cos(angleL/widthXi(nXi)*pi)+1)
            end do
         end do
      end do

      call scal_to_SH(xiCMB, xiLM, l_max)

      !--- Finally store the boundary condition and care for
      !    the fact that peakS provides the relative amplitudes
      !    in comparison to the (l=0,m=0) contribution when impS<0:
      !    Note that the (l=0,m=0) has to be determined by other means
      !    for example by setting: s_top= 0 0 -1 0
      do m=0,l_max,minc
         do l=m,l_max
            lm=st_map%lmP2(l,m)
            if ( l <= l_max .and. l > 0 ) topxi(l,m)=topxi(l,m)+xiLM(lm)
         end do
      end do

   end subroutine initXi
!---------------------------------------------------------------------------
   subroutine initB(b, aj, b_ic, aj_ic)
      !
      ! Purpose of this subroutine is to initialize the magnetic field
      ! according to the control parameters imagcon and init_b1/2.
      ! In addition CMB and ICB peak values are calculated for
      ! magneto convection.
      !

      !-- Output variables:
      complex(cp), intent(inout) :: b(llmMag:ulmMag,n_r_maxMag)
      complex(cp), intent(inout) :: aj(llmMag:ulmMag,n_r_maxMag)
      complex(cp), intent(inout) :: b_ic(llmMag:ulmMag,n_r_ic_max)
      complex(cp), intent(inout) :: aj_ic(llmMag:ulmMag,n_r_ic_max)

      !-- Local variables:
      integer :: lm,lm0,l1,m1
      integer :: n_r
      real(cp) :: b_pol,b_tor
      complex(cp) :: aj0(n_r_max+1)
      complex(cp) :: aj0_ic(n_r_ic_max)
      real(cp) :: arg,aj_ic1,aj_ic2

      real(cp) :: b1(n_r_max)
      real(cp) :: b1_ic(n_r_ic_max)
      real(cp) :: bR,bI,rr
      real(cp) :: aVarCon,bVarCon
      integer :: bExp

      integer :: l1m0,l2m0,l3m0,l1m1

      l1m0 = lo_map%lm2(1,0)
      l2m0 = lo_map%lm2(2,0)
      l3m0 = lo_map%lm2(3,0)
      l1m1 = lo_map%lm2(1,1)

      lm0=l2m0 ! Default quadrupole field

      if ( imagcon == -1 ) then

         !----- impose l=1,m=0 poloidal field at ICB:
         lm0 = l1m0
         bpeakbot = -sqrt(third*pi)*r_icb**2*amp_b1
         bpeaktop = 0.0_cp

      else if ( imagcon == -2 ) then

         !----- impose l=1,m=0 poloidal field at CMB:
         lm0 = l1m0
         bpeakbot = 0.0_cp
         bpeaktop = -sqrt(third*pi)*r_cmb**2*amp_b1

      else if ( imagcon == 1 ) then

         !----- impose l=2,m=0 toroidal field at ICB:
         lm0 = l2m0
         bpeakbot = four*third*sqrt(pi/5.0_cp)*r_icb*amp_b1
         bpeaktop = 0.0_cp

      else if ( imagcon == 10 ) then

         !----- impose l=2,m=0 toroidal field at ICB and CMB:
         lm0 = l2m0
         bpeakbot = four*third*sqrt(pi/5.0_cp)*r_icb*amp_b1
         bpeaktop = four*third*sqrt(pi/5.0_cp)*r_cmb*amp_b1

      else if ( imagcon == 11 ) then

         !----- same as imagcon == 10 but opposite sign at CMB:
         lm0 = l2m0
         bpeakbot = four*third*sqrt(pi/5.0_cp)*r_icb*amp_b1
         bpeaktop = -four*third*sqrt(pi/5.0_cp)*r_cmb*amp_b1

      else if ( imagcon == 12 ) then

         !----- impose l=1,m=0 toroidal field at ICB and CMB:
         lm0 = l1m0
         bpeakbot = two*sqrt(third*pi)*r_icb*amp_b1
         bpeaktop = two*sqrt(third*pi)*r_cmb*amp_b1

      else if ( imagcon == 0 ) then

         lm0 = l2m0
         bpeakbot = 0.0_cp
         bpeaktop = 0.0_cp

      else if ( imagcon == -10 ) then

         !----- Test of variable conductivity case with analytical solution:
         !      Assume the magnetic diffusivity is lambda=r**5, that the aspect ratio
         !      is 0.5, and that there is no flow.
         !      The analytical stationary solution for the (l=3,m=0) toroidal field
         !      with bounday condition aj(r=r_ICB)=1, aj(r=r_CMB)=0 is then
         !      given by jVarCon(r)!
         !      A disturbed solution is used to initialize aj,
         !      the disturbance should decay with time.
         !      The solution is stored in file testVarCond.TAG at the end of the run,
         !      where the first column denotes radius, the second is aj(l=3,m=0,r) and
         !      the third is jVarCon(r). Second and third should be identical when
         !      the stationary solution has been reached.
         lm0=l3m0  ! This is l=3,m=0
         bpeakbot=one
         bpeaktop=0.0_cp
         aVarCon =-one/255.0_cp
         bVarCon =256.0_cp/255.0_cp
         if ( llm <= lm0 .and. ulm >= lm0 ) then ! select processor
            do n_r=1,n_r_max             ! Diffusive toroidal field
               jVarCon(n_r)=aVarCon*r(n_r)**2 + bVarCon/(r(n_r)**6)
               aj(lm0,n_r) =jVarCon(n_r) + 0.1_cp*sin((r(n_r)-r_ICB)*pi)
            end do
         end if

      end if

      if ( init_b1 == 1 .or. imagcon > 0 ) then
         !----- Conductive solution for toroidal field,
         !      diffusion equation solved in j_cond, amplitude defined
         !      by bpeaktop and bpeakbot respectively.
         !      bpeakbot is only used for insulating inner core !
         if ( llm <= lm0 .and. ulm >= lm0 ) then ! select processor
            call j_cond(lm0,aj0,aj0_ic)
            do n_r=1,n_r_max             ! Diffusive toroidal field
               aj(lm0,n_r)=aj0(n_r)
            end do
            if ( l_cond_ic ) then
               do n_r=1,n_r_ic_max
                  aj_ic(lm0,n_r)=aj0_ic(n_r)
               end do
            end if
         end if

      else if ( init_b1 == 2 ) then  ! l=1,m=0 analytical toroidal field
         ! with a maximum of amp_b1 at mid-radius
         ! between r_icb and r_cmb for an insulating
         ! inner core and at r_cmb/2 for a conducting
         ! inner core

         if ( llm <= l1m0 .and. ulm >= l1m0 ) then ! select processor
            b_tor=-two*amp_b1*sqrt(third*pi)  ! minus sign makes phi comp. > 0
            if ( l_cond_ic ) then
               do n_r=1,n_r_max
                  aj(l1m0,n_r)=aj(l1m0,n_r) + b_tor*r(n_r)*sin(pi*r(n_r)/r_cmb)
               end do
               do n_r=1,n_r_ic_max
                  aj_ic(l1m0,n_r)=aj_ic(l1m0,n_r) + &
                                  b_tor*r_ic(n_r)*sin(pi*r_ic(n_r)/r_cmb)
              end do
            else
               do n_r=1,n_r_max
                  aj(l1m0,n_r)=aj(l1m0,n_r) + b_tor*r(n_r)*sin(pi*(r(n_r)-r_icb))
               end do
            end if
         end if

      else if ( init_b1 == 3 ) then
         ! l=2,m=0 toroidal field and l=1,m=0 poloidal field
         ! toroidal field has again its maximum of amp_b1
         ! at mid-radius between r_icb and r_cmb for an
         ! insulating inner core and at r_cmb/2 for a
         ! conducting inner core
         ! The outer core poloidal field is defined by
         ! a homogeneous  current density, its maximum at
         ! the ICB is set to amp_b1.
         ! The inner core poloidal field is chosen accordingly.
         if ( llm <= l1m0 .and. ulm >= l1m0 ) then ! select processor
            b_tor=-four*third*amp_b1*sqrt(pi/5.0_cp)
            if ( l_cond_ic ) then
               b_pol=amp_b1*sqrt(three*pi)/(three+r_cmb)
               do n_r=1,n_r_max
                  b(l1m0,n_r)=b(l1m0,n_r) + &
                              b_pol*(r(n_r)**3 - four*third*r_cmb*r(n_r)**2)
               end do
               arg=pi*r_icb/r_cmb
               aj_ic1=(arg-two*sin(arg)*cos(arg)) / (arg+sin(arg)*cos(arg))
               aj_ic2=(one-aj_ic1)*r_icb*sin(arg)/cos(arg)
               do n_r=1,n_r_ic_max
                  b_ic(l1m0,n_r)=b_ic(l1m0,n_r)+b_pol*r_icb**2 * (    &
                  &                         half*r_ic(n_r)**2/r_icb + &
                  &                                      half*r_icb - &
                  &                                 four*third*r_cmb )
               end do
            else
               b_pol=amp_b1*sqrt(three*pi)/four
               do n_r=1,n_r_max
                  b(l1m0,n_r)=b(l1m0,n_r)+ b_pol *     (  &
                  &                          r(n_r)**3 -  &
                  &          four*third*r_cmb*r(n_r)**2 + &
                  &       third*r_icb**4*or1(n_r)    )
               end do
            end if
         end if

         if ( llm <= l2m0 .and. ulm >= l2m0 ) then ! select processor
            b_tor=-four*third*amp_b1*sqrt(pi/5.0_cp)
            if ( l_cond_ic ) then
               b_pol=amp_b1*sqrt(three*pi)/(three+r_cmb)
               do n_r=1,n_r_max
                  aj(l2m0,n_r)=aj(l2m0,n_r) + b_tor*r(n_r)*sin(pi*(r(n_r)/r_cmb))
               end do
               arg=pi*r_icb/r_cmb
               aj_ic1=(arg-two*sin(arg)*cos(arg)) / (arg+sin(arg)*cos(arg))
               aj_ic2=(one-aj_ic1)*r_icb*sin(arg)/cos(arg)
               do n_r=1,n_r_ic_max
                  aj_ic(l2m0,n_r)=aj_ic(l2m0,n_r)+b_tor*             ( &
                  &        aj_ic1*r_ic(n_r)*sin(pi*r_ic(n_r)/r_cmb) +  &
                  &                  aj_ic2*cos(pi*r_ic(n_r)/r_cmb) )
               end do
            else
               b_pol=amp_b1*sqrt(three*pi)/four
               do n_r=1,n_r_max
                  aj(l2m0,n_r)=aj(l2m0,n_r) + b_tor*r(n_r)*sin(pi*(r(n_r)-r_icb))
               end do
            end if
         end if

      else if ( init_b1 == 4 .or. imagcon == -1 ) then  ! l=1,m0 poloidal field
         ! with max field amplitude amp_b1 at r_icb
         if ( llm <= l1m0 .and. ulm >= l1m0 ) then ! select processor
            b_pol=-amp_b1*r_icb**3*sqrt(third*pi)
            do n_r=1,n_r_max
               b(l1m0,n_r)=b(l1m0,n_r)+b_pol*or1(n_r)
            end do
            if ( l_cond_ic ) then
               do n_r=1,n_r_ic_max
                  b_ic(l1m0,n_r)=b_ic(l1m0,n_r)+b_pol/r_icb* &
                                 ( -three*half + half*(r_ic(n_r)/r_icb)**2 )
               end do
            end if
         end if

      else if ( init_b1 == 5 ) then  ! l=1,m0 poloidal field
         ! constant j density, defined max field value amp_v1 at r_cmb
         if ( llm <= l1m0 .and. ulm >= l1m0 ) then ! select processor
            if ( l_cond_ic ) then
               b_pol=amp_b1*sqrt(three*pi)/r_cmb
               do n_r=1,n_r_max
                  b(l1m0,n_r)=b(l1m0,n_r)+b_pol* (   r(n_r)**3 - &
                              four*third*r_cmb * r(n_r)**2 )
               end do
               do n_r=1,n_r_ic_max
                  b_ic(l1m0,n_r)=b_ic(l1m0,n_r)+b_pol*r_icb**2 * &
                     (-5.0_cp/6.0_cp*r_icb-four*third+half*r_ic(n_r)**2/r_icb)
               end do
            else
               b_pol=amp_b1*sqrt(three*pi)/(r_cmb*(one-radratio**4))
               do n_r=1,n_r_max
                  b(l1m0,n_r)=b(l1m0,n_r)+b_pol* (   r(n_r)**3 - &
                                   four*third*r_cmb * r(n_r)**2 + &
                                   third*r_icb**4 / r(n_r)    )
               end do
            end if
         end if

      else if ( init_b1 == 6 ) then  ! l=1,m=0 poloidal field , constant in r !
         ! no potential at r_cmb but simple
         if ( llm <= l1m0 .and. ulm >= l1m0 ) then ! select processor
            b_pol=amp_b1
            do n_r=1,n_r_max
               b(l1m0,n_r)=b(l1m0,n_r)+b_pol*r(n_r)**2
            end do
            if ( l_cond_ic ) then
               do n_r=1,n_r_ic_max
                  b_ic(l1m0,n_r)=b_ic(l1m0,n_r)+b_pol*r_icb**2
               end do
            end if
         end if

      else if ( init_b1 == 7 .or. imagcon == -2 ) then  ! l=1,m0 poloidal field
         ! which is potential field at r_cmb
         if ( llm <= l1m0 .and. ulm >= l1m0 ) then ! select processor
            b_pol=amp_b1*5.0_cp*half*sqrt(third*pi)*r_icb**2
            do n_r=1,n_r_max
               b(l1m0,n_r)=b(l1m0,n_r)+b_pol*(r(n_r)/r_icb)**2 * &
                           ( one - three/5.0_cp*(r(n_r)/r_cmb)**2 )
            end do
            if ( l_cond_ic ) then
               do n_r=1,n_r_ic_max
                  b_ic(l1m0,n_r)=b_ic(l1m0,n_r)+b_pol * &
                                 ( one - three/5.0_cp*(r_ic(n_r)/r_cmb)**2 )
               end do
            end if
         end if

      else if ( init_b1 == 8 ) then  ! l=1,m0 pol. field, l=2,m=0 toroidal field
         ! which is potential field at r_cmb
         if ( llm <= l1m0 .and. ulm >= l1m0 ) then ! select processor
            b_pol=amp_b1*5.0_cp*half*sqrt(third*pi)*r_icb**2
            do n_r=1,n_r_max
               b(l1m0,n_r)=b(l1m0,n_r)+b_pol*(r(n_r)/r_cmb)**2 * &
                           ( one - three/5.0_cp*(r(n_r)/r_cmb)**2 )
            end do
            if ( l_cond_ic ) then
               do n_r=1,n_r_ic_max
                  b_ic(l1m0,n_r)=b_ic(l1m0,n_r)+b_pol * &
                                 ( one - three/5.0_cp*(r_ic(n_r)/r_cmb)**2 )
               end do
            end if
         end if

         if ( llm <= l2m0 .and. ulm >= l2m0 ) then ! select processor
            b_tor=amp_b1*three*half*sqrt(pi/5.0_cp)*r_icb**2*radratio
            do n_r=1,n_r_max
               aj(l2m0,n_r)=aj(l2m0,n_r)+b_tor*(r(n_r)/r_icb)**3 * &
                            ( one - (r(n_r)/r_cmb)**2 )
            end do
            if ( l_cond_ic ) then
               do n_r=1,n_r_ic_max
                  aj_ic(l2m0,n_r)=aj_ic(l2m0,n_r)+b_tor * &
                                  ( one - (r_ic(n_r)/r_cmb)**2 )
               end do
            end if
         end if

      else if ( init_b1 == 9 ) then  ! l=2,m0 poloidal field
         ! which is potential field at r_cmb
         if ( llm <= l2m0 .and. ulm >= l2m0 ) then ! select processor
            b_pol=amp_b1*7.0_cp/6.0_cp*sqrt(pi/5.0_cp)*r_icb**2*radratio
            do n_r=1,n_r_max
               b(l2m0,n_r)=b(l2m0,n_r)+b_pol*(r(n_r)/r_icb)**3 * &
                           ( one - 5.0_cp/7.0_cp*(r(n_r)/r_cmb)**2 )
            end do
            if ( l_cond_ic ) then
               do n_r=1,n_r_ic_max
                  b_ic(l2m0,n_r)=b_ic(l2m0,n_r)+b_pol * &
                                 ( one - 5.0_cp/7.0_cp*(r_ic(n_r)/r_cmb)**2 )
               end do
            end if
         end if

      else if ( init_b1 == 10 ) then  ! only equatorial dipole

         if ( l1m1 <= 0 ) then
            call abortRun('! Can not initialize l=1,m=1 !')
         end if

         if ( llm <= l1m1 .and. ulm >= l1m1 ) then ! select processor
            b_pol=amp_b1*5.0_cp*half*sqrt(third*pi)*r_icb**2
            do n_r=1,n_r_max
               b(l1m1,n_r)=b(l1m1,n_r)+b_pol*(r(n_r)/r_icb)**2 * &
                            ( one - three/5.0_cp*(r(n_r)/r_cmb)**2 )
            end do
            if ( l_cond_ic ) then
               do n_r=1,n_r_ic_max
                  b_ic(l1m1,n_r)=b_ic(l1m1,n_r)+b_pol * &
                                 ( one - three/5.0_cp*(r_ic(n_r)/r_cmb)**2 )
               end do
            end if
         end if

      else if ( init_b1 < 0 ) then  ! l,m mixture, random init

         bExp=abs(init_b1)
         do n_r=1,n_r_max
            b1(n_r)=(r(n_r)/r_cmb)**2 * ( one-three/5.0_cp*(r(n_r)/r_cmb)**2 )
         end do
         if ( l_cond_ic ) then
            do n_r=1,n_r_ic_max
               b1_ic(n_r)= ( one-three/5.0_cp*(r_ic(n_r)/r_cmb)**2 )
            end do
         end if

         !-- Random noise initialization of all (l,m) modes exept (l=0,m=0):
         rr=random(one)
         do lm=llm,ulm
            l1=lo_map%lm2l(lm)
            m1=lo_map%lm2m(lm)
            if ( l1 > 0 ) then
               bR=(-one+two*random(0.0_cp))*amp_b1/(real(l1,cp))**(bExp-1)
               bI=(-one+two*random(0.0_cp))*amp_b1/(real(l1,cp))**(bExp-1)
            else
               bR=0.0_cp
               bI=0.0_cp
            end if
            if ( m1 == 0 ) bI=0.0_cp
            do n_r=1,n_r_max
               b(lm,n_r)=b(lm,n_r) + cmplx(bR*b1(n_r),bI*b1(n_r),kind=cp)
            end do
            if ( l_cond_ic ) then
               do n_r=1,n_r_ic_max
                  b_ic(lm,n_r)=b_ic(lm,n_r) + cmplx(bR*b1_ic(n_r), bI*b1_ic(n_r), cp)
               end do
            end if
         end do

      else if ( init_b1 == 11 ) then  ! axial and equatorial dipole

         if ( llm <= l1m0 .and. ulm >= l1m0 ) then ! select processor
            b_pol=amp_b1*5.0_cp*half*sqrt(third*pi)*r_icb**2
            do n_r=1,n_r_max
               b(l1m0,n_r)=b(l1m0,n_r)+b_pol*(r(n_r)/r_cmb)**2 * &
                           ( one - three/5.0_cp*(r(n_r)/r_cmb)**2 )
            end do
            if ( l_cond_ic ) then
               do n_r=1,n_r_ic_max
                  b_ic(l1m0,n_r)=b_ic(l1m0,n_r)+b_pol * &
                                 ( one - three/5.0_cp*(r_ic(n_r)/r_cmb)**2 )
               end do
            end if
         end if

         if ( l1m1 <= 0 ) then
            call abortRun('! Cannot initialize l=1,m=1 !')
         end if

         if ( llm <= l1m1 .and. ulm >= l1m1 ) then ! select processor
            b_pol=amp_b1*5.0_cp*half*sqrt(third*pi)*r_icb**2
            do n_r=1,n_r_max
               b(l1m1,n_r)=b(l1m1,n_r) +                   &
                           b_pol/10.0_cp*(r(n_r)/r_icb)**2 * &
                           ( one - three/5.0_cp*(r(n_r)/r_cmb)**2 )
            end do
            if ( l_cond_ic ) then
               do n_r=1,n_r_ic_max
                  b_ic(l1m1,n_r)=b_ic(l1m1,n_r)+b_pol/5.0_cp * &
                                 ( one - three/5.0_cp*(r_ic(n_r)/r_cmb)**2 )
               end do
            end if
         end if

      else if ( init_b1 == 21 ) then ! toroidal field created by inner core rotation
         ! equatorialy symmetric
         if ( llm <= l1m0 .and. ulm >= l1m0 ) then ! select processor
            do n_r=1,n_r_max
               aj0(n_r)=amp_b1*(r_icb*or1(n_r))**6
            end do
            do n_r=1,n_r_max             ! Diffusive toroidal field
               aj(l1m0,n_r)=aj(l1m0,n_r)+aj0(n_r)
            end do
            if ( l_cond_ic ) then
               do n_r=1,n_r_ic_max
                  aj_ic(l1m0,n_r)=aj_ic(l1m0,n_r)+aj0(n_r_icb)
               end do
            end if
         end if

      else if ( init_b1 == 22 ) then ! toroidal field created by inner core rotation
         ! equatorialy asymmetric
         if ( llm <= l2m0 .and. ulm >= l2m0 ) then ! select processor
            do n_r=1,n_r_max
               aj0(n_r)=amp_b1*(r_icb*or1(n_r))**6
            end do
            do n_r=1,n_r_max             ! Diffusive toroidal field
               aj(l2m0,n_r)=aj(l2m0,n_r)+aj0(n_r)
            end do
            if ( l_cond_ic ) then
               do n_r=1,n_r_ic_max
                  aj_ic(l2m0,n_r)=aj_ic(l2m0,n_r)+aj0(n_r_icb)
               end do
            end if
         end if

      end if

   end subroutine initB
!-----------------------------------------------------------------------
   subroutine j_cond(lm0, aj0, aj0_ic)
      !
      ! Purpose of this subroutine is to solve the diffusion equation
      ! for an initial toroidal magnetic field.
      !

      !-- Input variable:
      integer, intent(in) :: lm0

      !-- Output variables:
      complex(cp), intent(out) :: aj0(:)    ! aj(l=0,m=0) in the outer core
      complex(cp), intent(out) :: aj0_ic(:) ! aj(l=0,m=0) in the inner core

      !-- Local variables
      integer :: n_cheb,n_r,info,n_r_real,n_r_out, l
      real(cp) :: dL
      complex(cp) :: rhs(n_r_tot)
      complex(cp) :: work_l_ic(n_r_ic_max)
      real(cp), allocatable :: jMat(:,:)
      integer, allocatable :: jPivot(:)

      allocate( jMat(n_r_tot,n_r_tot) )
      allocate( jPivot(n_r_tot) )

      l = lo_map%lm2l(lm0)
      dL = real(l*(l+1),cp)

      n_r_real = n_r_max
      if ( l_cond_ic ) n_r_real = n_r_real+n_r_ic_max

      !----- Outer core:
      do n_r_out=1,rscheme_oc%n_max
         do n_r=2,n_r_max-1
            jMat(n_r,n_r_out)= rscheme_oc%rnorm *                   &
              &            hdif_B(l)*dL*opm*lambda(n_r)*or2(n_r) *  &
              &       (            rscheme_oc%d2rMat(n_r,n_r_out) + &
              &       dLlambda(n_r)*rscheme_oc%drMat(n_r,n_r_out) - &
              &          dL*or2(n_r)*rscheme_oc%rMat(n_r,n_r_out) )
         end do
      end do

      !----- boundary conditions:
      !----- CMB:
      do n_r_out=1,rscheme_oc%n_max     ! should be bpeaktop at CMB
         jMat(1,n_r_out)=rscheme_oc%rnorm*rscheme_oc%rMat(1,n_r_out)
      end do
      do n_r_out=rscheme_oc%n_max+1,n_r_max
         jMat(1,n_r_out)=0.0_cp
      end do

      !----- ICB:
      if ( l_cond_ic ) then  ! matching condition at inner core:
         do n_r_out=1,rscheme_oc%n_max
            jMat(n_r_max,n_r_out)  =rscheme_oc%rnorm*rscheme_oc%rMat(n_r_max,n_r_out)
            jMat(n_r_max+1,n_r_out)=rscheme_oc%rnorm*sigma_ratio* &
            &                       rscheme_oc%drMat(n_r_max,n_r_out)
         end do
         do n_r_out=rscheme_oc%n_max+1,n_r_max
            jMat(n_r_max,n_r_out)  =0.0_cp
            jMat(n_r_max+1,n_r_out)=0.0_cp
         end do
      else
         do n_r_out=1,rscheme_oc%n_max
            jMat(n_r_max,n_r_out)=rscheme_oc%rMat(n_r_max,n_r_out)*rscheme_oc%rnorm
         end do
         do n_r_out=rscheme_oc%n_max+1,n_r_max
            jMat(n_r_max,n_r_out)=0.0_cp
         end do
      end if

      do n_r=1,n_r_max
         jMat(n_r,1)      =rscheme_oc%boundary_fac*jMat(n_r,1)
         jMat(n_r,n_r_max)=rscheme_oc%boundary_fac*jMat(n_r,n_r_max)
      end do

      !----- Inner core:
      if ( l_cond_ic ) then
         do n_cheb=1,n_r_ic_max ! counts even IC cheb modes
            do n_r=2,n_r_ic_max-1 ! counts IC radial grid point
               jMat(n_r_max+n_r,n_r_max+n_cheb) =                 &
               &        cheb_norm_ic*dL*or2(n_r_max)*opm*O_sr * ( &
               &        d2cheb_ic(n_cheb,n_r) + two*real(l+1,cp)* &
               &        O_r_ic(n_r)*dcheb_ic(n_cheb,n_r) )
            end do
            ! r=0: central point
            n_r=n_r_ic_max
            jMat(n_r_max+n_r,n_r_max+n_cheb) = cheb_norm_ic*dL*or2(n_r_max)* &
            &              opm*O_sr*(one+two*real(l+1,cp))*d2cheb_ic(n_cheb,n_r)
         end do

         !-------- boundary conditions:
         do n_cheb=1,n_cheb_ic_max
            jMat(n_r_max,n_r_max+n_cheb)=-cheb_norm_ic*cheb_ic(n_cheb,1)
            jMat(n_r_max+1,n_r_max+n_cheb)= -cheb_norm_ic * (      &
            &                                dcheb_ic(n_cheb,1)  + &
            &         real(l+1,cp)*or1(n_r_max)*cheb_ic(n_cheb,1) )
         end do
         do n_cheb=n_r_max+n_cheb_ic_max+1,n_r_tot
            jMat(n_r_max,n_cheb)  =0.0_cp
            jMat(n_r_max+1,n_cheb)=0.0_cp
         end do

         !-------- normalization for lowest Cheb mode:
         do n_r=n_r_max,n_r_tot
            jMat(n_r,n_r_max+1)=half*jMat(n_r,n_r_max+1)
            jMat(n_r,n_r_tot)  =half*jMat(n_r,n_r_tot)
         end do

         !-------- fill matrix up with zeros:
         do n_r_out=n_r_max+1,n_r_tot
            do n_r=1,n_r_max-1
               jMat(n_r,n_r_out)=0.0_cp
            end do
         end do
         do n_r_out=1,n_r_max
            do n_r=n_r_max+2,n_r_tot
               jMat(n_r,n_r_out)=0.0_cp
            end do
         end do

      end if ! conducting inner core ?

      !----- invert matrix:
      call prepare_mat(jMat,n_r_tot,n_r_real,jPivot,info)
      if ( info /= 0 ) then
         call abortRun('Singular matrix jMat in j_cond.')
      end if

      !----- zero RHS, except BC's
      do n_r=2,n_r_real-1
         rhs(n_r)=zero
      end do
      rhs(1)= bpeaktop                             ! Outer boundary
      if ( .not. l_cond_ic ) rhs(n_r_max)=bpeakbot  ! Inner boundary

      !----- solve linear system:
      call solve_mat(jMat,n_r_tot,n_r_real,jPivot,rhs)

      !----- copy result for OC:
      do n_r_out=1,rscheme_oc%n_max
         aj0(n_r_out)=rhs(n_r_out)
      end do
      do n_r_out=rscheme_oc%n_max+1,n_r_max
         aj0(n_r_out)=zero
      end do

      !----- transform to radial space:
      call rscheme_oc%costf1(aj0)

      if ( l_cond_ic ) then
         !----- copy result for IC:
         do n_cheb=1,n_cheb_ic_max
            aj0_ic(n_cheb)=rhs(n_r_max+n_cheb)
         end do
         do n_cheb=n_cheb_ic_max+1,n_r_ic_max
            aj0_ic(n_cheb)=zero
         end do

         !----- transform to radial space:
         !  Note: this is assuming that aj0_ic is an even function !
         call chebt_ic%costf1(aj0_ic,work_l_ic)
      end if

      deallocate( jMat )
      deallocate( jPivot )

   end subroutine j_cond
!--------------------------------------------------------------------------------
   subroutine xi_cond(xi0)
      !
      ! Purpose of this subroutine is to solve the chemical composition equation
      ! for an the conductive (l=0,m=0)-mode.
      ! Output is the radial dependence of the solution in s0.
      !

      real(cp), intent(out) :: xi0(:) ! spherically-symmetric part

      !-- local variables:
      integer :: n_r_out, n_r, info, n_bands
      real(cp) :: rhs(n_r_max), dat(n_r_max,n_r_max)
      class(type_realmat), pointer :: xi0Mat

      if ( l_finite_diff ) then
         allocate( type_bandmat :: xi0Mat )
         if ( ktopxi == 1 .and. kbotxi == 1 .and. rscheme_oc%order <= 2 &
         &    .and. rscheme_oc%order_boundary <= 2 ) then
            n_bands = rscheme_oc%order+1
         else
            n_bands = max(2*rscheme_oc%order_boundary+1,rscheme_oc%order+1)
         end if
         call xi0Mat%initialize(n_bands,n_r_max,l_pivot=.true.)
      else
         allocate( type_densemat :: xi0Mat )
         call xi0Mat%initialize(n_r_max,n_r_max,l_pivot=.true.)
      end if

      !-- Set Matrix:
      do n_r_out=1,n_r_max
         do n_r=2,n_r_max-1
            dat(n_r,n_r_out)=rscheme_oc%rnorm*osc*(                       &
            &                            rscheme_oc%d2rMat(n_r,n_r_out) + &
            &  ( two*or1(n_r)+beta(n_r) )*                                &
            &                             rscheme_oc%drMat(n_r,n_r_out)  )
         end do
      end do

      !-- Set boundary conditions:
      if ( ktopxi == 1 .or. kbotxi == 2 ) then
         dat(1,:)=rscheme_oc%rMat(1,:)*rscheme_oc%rnorm
      else
         dat(1,:)=rscheme_oc%drMat(1,:)*rscheme_oc%rnorm
      end if
      if ( kbotxi == 1 ) then
         dat(n_r_max,:)=rscheme_oc%rMat(n_r_max,:)* rscheme_oc%rnorm
      else
         dat(n_r_max,:)=rscheme_oc%drMat(n_r_max,:)*rscheme_oc%rnorm
      end if

      !-- Fill with zeros:
      if ( rscheme_oc%n_max < n_r_max ) then
         do n_r_out=rscheme_oc%n_max+1,n_r_max
            dat(1,n_r_out)      =0.0_cp
            dat(n_r_max,n_r_out)=0.0_cp
         end do
      end if

      !-- Renormalize:
      do n_r=1,n_r_max
         dat(n_r,1)      =rscheme_oc%boundary_fac*dat(n_r,1)
         dat(n_r,n_r_max)=rscheme_oc%boundary_fac*dat(n_r,n_r_max)
      end do

      !-- Array copy
      call xi0Mat%set_data(dat)

      !-- Invert matrix:
      call xi0Mat%prepare(info)
      if ( info /= 0 ) call abortRun('! Singular Matrix xi0Mat in init_xi!')

      !-- Set source terms in RHS:
      do n_r=2,n_r_max-1
         rhs(n_r)=-epscxi
      end do

      !-- Set boundary values:
      if ( ktopxi == 2 .and. kbotxi == 2 ) then
         rhs(1)=0.0_cp
      else
         rhs(1)=real(topxi(0,0))
      end if
      rhs(n_r_max)=real(botxi(0,0))

      !-- Solve for xi0:
      call xi0Mat%solve(rhs)

      !-- Copy result to xi0:
      xi0(:)=rhs(:)

      !-- Set cheb-modes > rscheme_oc%n_max to zero:
      if ( rscheme_oc%n_max < n_r_max ) then
         do n_r_out=rscheme_oc%n_max+1,n_r_max
            xi0(n_r_out)=0.0_cp
         end do
      end if

      !-- Transform to radial space:
      call rscheme_oc%costf1(xi0)

      !-- Deallocate arrays
      call xi0Mat%finalize()

   end subroutine xi_cond
!--------------------------------------------------------------------------------
   subroutine pt_cond(t0,p0)
      !
      ! Purpose of this subroutine is to solve the entropy equation
      ! for an the conductive (l=0,m=0)-mode.
      ! Output is the radial dependence of the solution in t0 and p0.
      !

      real(cp), intent(out) :: t0(:) ! spherically-symmetric temperature
      real(cp), intent(out) :: p0(:) ! spherically-symmetric pressure

      !-- local variables:
      integer :: n_cheb,nCheb_p,n_r,n_r_p,info,n_cheb_in
      integer :: n_r_out, n_r_out_p
      real(cp), allocatable :: work(:), work2(:), rhs(:)
      integer, allocatable :: pt0Pivot(:)
      real(cp), allocatable :: pt0Mat_fac(:)
      real(cp), allocatable :: pt0Mat(:, :)

      allocate ( rhs(2*n_r_max), work(n_r_max), work2(n_r_max) )
      allocate ( pt0Pivot(2*n_r_max), pt0Mat_fac(2*n_r_max) )
      allocate ( pt0Mat(2*n_r_max,2*n_r_max) )

      if ( l_temperature_diff ) then

         do n_r_out=1,n_r_max
            n_r_out_p=n_r_out+n_r_max
            do n_r=1,n_r_max
               n_r_p=n_r+n_r_max

               ! Delta T = epsc
               pt0Mat(n_r,n_r_out)=rscheme_oc%rnorm*opr*kappa(n_r)* (        &
               &                          rscheme_oc%d2rMat(n_r,n_r_out) +   &
               &         ( beta(n_r)+two*or1(n_r)+dLkappa(n_r) )*            &
               &                           rscheme_oc%drMat(n_r,n_r_out) )

               pt0Mat(n_r,n_r_out_p)=0.0_cp

               ! Hydrostatic equilibrium
               pt0Mat(n_r_p,n_r_out) = -rscheme_oc%rnorm*rho0(n_r)*BuoFac*   &
               &                        rgrav(n_r)*alpha0(n_r)*              &
               &                         rscheme_oc%rMat(n_r,n_r_out)
               pt0Mat(n_r_p,n_r_out_p)= rscheme_oc%rnorm *(                  &
               &                           rscheme_oc%drMat(n_r,n_r_out)+    &
               &                      ViscHeatFac*BuoFac*(                   &
               &               ThExpNb*alpha0(n_r)*temp0(n_r)+ogrun(n_r) )*  &
               &                      alpha0(n_r)*rgrav(n_r)*                &
               &                            rscheme_oc%rMat(n_r,n_r_out) )

            end do
         end do

      else ! entropy diffusion

         do n_r_out=1,n_r_max
            n_r_out_p=n_r_out+n_r_max
            do n_r=1,n_r_max
               n_r_p=n_r+n_r_max

               ! Delta T = epsc
               pt0Mat(n_r,n_r_out)=rscheme_oc%rnorm*opr*kappa(n_r)* (           &
               &                              rscheme_oc%d2rMat(n_r,n_r_out) +  &
               & ( beta(n_r)-dLtemp0(n_r)+two*or1(n_r)+dLkappa(n_r) )*          &
               &                               rscheme_oc%drMat(n_r,n_r_out) -  &
               &         (ddLtemp0(n_r)+dLtemp0(n_r)*(dLkappa(n_r)+beta(n_r)    &
               &          +two*or1(n_r)))*     rscheme_oc%rMat(n_r,n_r_out) )
               pt0Mat(n_r,n_r_out_p)=-rscheme_oc%rnorm*opr*kappa(n_r)*          &
               &               alpha0(n_r)*temp0(n_r)*orho1(n_r)*ViscHeatFac*   &
               &          ThExpNb*(           rscheme_oc%d2rMat(n_r,n_r_out) +  &
               &          ( dLkappa(n_r)+dLtemp0(n_r)+two*or1(n_r)+             &
               &                   two*dLalpha0(n_r)-beta(n_r) ) *              &
               &                              rscheme_oc%drMat(n_r,n_r_out) +   &
               &                   ((dLalpha0(n_r)-beta(n_r))*( two*or1(n_r)+   &
               &                    dLalpha0(n_r)+dLkappa(n_r)+dLtemp0(n_r) )   &
               &                    +ddLalpha0(n_r)-dbeta(n_r) ) *              &
               &                              rscheme_oc%rMat(n_r,n_r_out))

               ! Hydrostatic equilibrium
               pt0Mat(n_r_p,n_r_out) = -rscheme_oc%rnorm*rho0(n_r)*BuoFac*    &
               &                       rgrav(n_r)*alpha0(n_r)*                &
               &                       rscheme_oc%rMat(n_r,n_r_out)
               pt0Mat(n_r_p,n_r_out_p)= rscheme_oc%rnorm *(                   &
               &                       rscheme_oc%drMat(n_r,n_r_out)+         &
               &                      ViscHeatFac*BuoFac*(                    &
               &                 ThExpNb*alpha0(n_r)*temp0(n_r)+ogrun(n_r) )* &
               &                  alpha0(n_r)*rgrav(n_r)*                     &
               &                        rscheme_oc%rMat(n_r,n_r_out) )

            end do
         end do

      end if

      !-- Set boundary conditions:
      if ( ktops == 1 .or. kbots == 2 .or. kbots == 4 ) then
         pt0Mat(1,1:n_r_max)=otemp1(1)*rscheme_oc%rnorm* &
         &                 rscheme_oc%rMat(1,1:n_r_max)
         pt0Mat(1,n_r_max+1:)=-rscheme_oc%rnorm*ViscHeatFac*ThExpNb* &
         &                   alpha0(1)*orho1(1)*rscheme_oc%rMat(1,1:n_r_max)
      else if ( ktops == 2) then ! constant entropy flux at outer boundary
         if ( rscheme_oc%version == 'cheb' ) then
            pt0Mat(1,1:n_r_max) =rscheme_oc%rnorm*otemp1(1)*(            &
            &                             rscheme_oc%drMat(1,1:n_r_max)- &
            &                dLtemp0(1)*   rscheme_oc%rMat(1,1:n_r_max) )
            pt0Mat(1,n_r_max+1:)=-rscheme_oc%rnorm*ViscHeatFac*ThExpNb*alpha0(1)* &
            &                orho1(1)*(            rscheme_oc%drMat(1,1:n_r_max)+ &
            &                 (dLalpha0(1)-beta(1))* rscheme_oc%rMat(1,1:n_r_max) )
         else
            pt0Mat(1,1:n_r_max)=-otemp1(1)*dLtemp0(1)*rscheme_oc%rMat(1,1:n_r_max)
            pt0Mat(1,1:rscheme_oc%order_boundary+1)=                      &
            &                    pt0Mat(1,1:rscheme_oc%order_boundary+1)+ &
            &                       otemp1(1)*rscheme_oc%dr_top(1,:)
            pt0Mat(1,n_r_max+1:)=-ViscHeatFac*ThExpNb*alpha0(1)*         &
            &          orho1(1)*(dLalpha0(1)-beta(1))*rscheme_oc%rMat(1,1:n_r_max)
            pt0Mat(1,n_r_max+1:n_r_max+rscheme_oc%order_boundary+1)=       &
            &    pt0Mat(1,n_r_max+1:n_r_max+rscheme_oc%order_boundary+1) - &
            &    ViscHeatFac*ThExpNb*alpha0(1)*orho1(1)*rscheme_oc%dr_top(1,:)
         end if
      else if ( ktops == 3) then ! constant temperature at outer boundary
         pt0Mat(1,1:n_r_max)  =rscheme_oc%rnorm*rscheme_oc%rMat(1,1:n_r_max)
         pt0Mat(1,n_r_max+1:) =0.0_cp
      else if ( ktops == 4) then ! constant temperature flux at outer boundary
         if ( rscheme_oc%version == 'cheb' ) then
            pt0Mat(1,1:n_r_max) =rscheme_oc%drMat(1,1:n_r_max)*rscheme_oc%rnorm
         else
            pt0Mat(1,1:rscheme_oc%order_boundary+1)=rscheme_oc%dr_top(1,:)
            pt0Mat(1,rscheme_oc%order_boundary+2:n_r_max)=0.0_cp
         end if
         pt0Mat(1,n_r_max+1:)=0.0_cp
      end if

      if ( kbots == 1 ) then        ! Constant entropy at inner boundary
         pt0Mat(n_r_max,1:n_r_max)=rscheme_oc%rMat(n_r_max,1:n_r_max)* &
         &                       rscheme_oc%rnorm*otemp1(n_r_max)
         pt0Mat(n_r_max,n_r_max+1:)=-rscheme_oc%rnorm*ViscHeatFac*ThExpNb* &
         &                        alpha0(n_r_max)*orho1(n_r_max)*          &
         &                       rscheme_oc%rMat(n_r_max,1:n_r_max)
      else if ( kbots == 2 ) then   ! Constant entropy flux at inner boundary
         if ( rscheme_oc%version == 'cheb' ) then
            pt0Mat(n_r_max,1:n_r_max) =rscheme_oc%rnorm*otemp1(n_r_max)*(   &
            &                          rscheme_oc%drMat(n_r_max,1:n_r_max)- &
            &          dLtemp0(n_r_max)*rscheme_oc%rMat(n_r_max,1:n_r_max) )
            pt0Mat(n_r_max,n_r_max+1:)=-rscheme_oc%rnorm*ViscHeatFac*ThExpNb* &
            &           alpha0(n_r_max)*orho1(n_r_max)*(                      &
            &                          rscheme_oc%drMat(n_r_max,1:n_r_max)+   &
            &          (dLalpha0(n_r_max)-beta(n_r_max))*                     &
            &                           rscheme_oc%rMat(n_r_max,1:n_r_max) )
         else
            pt0Mat(n_r_max,1:n_r_max)=-otemp1(n_r_max)*dLtemp0(n_r_max)* &
            &                         rscheme_oc%rMat(n_r_max,1:n_r_max)
            pt0Mat(n_r_max,n_r_max:n_r_max-rscheme_oc%order_boundary:-1)=      &
            &     pt0Mat(n_r_max,n_r_max:n_r_max-rscheme_oc%order_boundary:-1)+&
            &     otemp1(n_r_max)*rscheme_oc%dr_bot(1,:)
            pt0Mat(n_r_max,n_r_max+1:)=-ViscHeatFac*ThExpNb*alpha0(n_r_max)*  &
            &              orho1(n_r_max)*(dLalpha0(n_r_max)-beta(n_r_max))*  &
            &              rscheme_oc%rMat(n_r_max,1:n_r_max)
            pt0Mat(n_r_max,2*n_r_max:2*n_r_max-rscheme_oc%order_boundary:-1)=  &
            & pt0Mat(n_r_max,2*n_r_max:2*n_r_max-rscheme_oc%order_boundary:-1)-&
            &      ViscHeatFac*ThExpNb*alpha0(n_r_max)*orho1(n_r_max)*         &
            &           rscheme_oc%dr_bot(1,:)
         end if
      else if ( kbots == 3 ) then   ! Constant temperature at inner boundary
         pt0Mat(n_r_max,1:n_r_max)=rscheme_oc%rMat(n_r_max,1:n_r_max)* &
         &                         rscheme_oc%rnorm
         pt0Mat(n_r_max,n_r_max+1:)=0.0_cp
      else if ( kbots == 4 ) then   ! Constant temperature flux at inner boundary
         if ( rscheme_oc%version == 'cheb' ) then
            pt0Mat(n_r_max,1:n_r_max)=rscheme_oc%drMat(n_r_max,1:n_r_max)* &
            &                         rscheme_oc%rnorm
         else
            pt0Mat(n_r_max,1:n_r_max)=0.0_cp
            pt0Mat(n_r_max,n_r_max:n_r_max-rscheme_oc%order_boundary:-1)= &
            &        rscheme_oc%dr_bot(1,:)
         end if
         pt0Mat(n_r_max,n_r_max+1:)=0.0_cp
      end if

      if ( rscheme_oc%version == 'cheb' ) then
         pt0Mat(2*n_r_max,1:n_r_max) =0.0_cp
         pt0Mat(2*n_r_max,n_r_max+1:)=0.0_cp
      end if

      ! In case density perturbations feed back on pressure (non-Boussinesq)
      ! Impose that the integral of (rho' r^2) vanishes

      if ( ViscHeatFac*ThExpNb /= 0.0_cp .and. ktopp==1 ) then

         work(:)=ViscHeatFac*alpha0(:)*(ThExpNb*alpha0(:)*temp0(:)+&
         &       ogrun(:))*r(:)*r(:)
         call rscheme_oc%costf1(work)
         work         =work*rscheme_oc%rnorm
         work(1)      =rscheme_oc%boundary_fac*work(1)
         work(n_r_max)=rscheme_oc%boundary_fac*work(n_r_max)

         work2(:)=-alpha0(:)*rho0(:)*r(:)*r(:)
         call rscheme_oc%costf1(work2)
         work2         =work2*rscheme_oc%rnorm
         work2(1)      =rscheme_oc%boundary_fac*work2(1)
         work2(n_r_max)=rscheme_oc%boundary_fac*work2(n_r_max)

         if ( rscheme_oc%version == 'cheb' ) then

            do n_cheb=1,rscheme_oc%n_max
               nCheb_p=n_cheb+n_r_max
               pt0Mat(n_r_max+1,nCheb_p)=0.0_cp
               pt0Mat(n_r_max+1,n_cheb) =0.0_cp
               do n_cheb_in=1,rscheme_oc%n_max
                  if (mod(n_cheb+n_cheb_in-2,2)==0) then
                     pt0Mat(n_r_max+1,nCheb_p)=pt0Mat(n_r_max+1,nCheb_p)+ &
                     &                       (one/(one-real(n_cheb_in-n_cheb,cp)**2)+&
                     &                       one/(one-real(n_cheb_in+n_cheb-2,cp)**2))*&
                     &                       work(n_cheb_in)*half*rscheme_oc%rnorm
                     pt0Mat(n_r_max+1,n_cheb)=pt0Mat(n_r_max+1,n_cheb)+ &
                     &                       (one/(one-real(n_cheb_in-n_cheb,cp)**2)+&
                     &                       one/(one-real(n_cheb_in+n_cheb-2,cp)**2))*&
                     &                       work2(n_cheb_in)*half*rscheme_oc%rnorm
                  end if
               end do
            end do

         else

            !-- In the finite differences case, we restrict the integral boundary
            !-- condition to a trapezoidal rule of integration
            do n_r_out=2,rscheme_oc%n_max-1
               n_r_out_p=n_r_out+n_r_max
               pt0Mat(n_r_max+1,n_r_out)  =half*work2(n_r_out)*        &
               &                           ( r(n_r_out+1)-r(n_r_out-1) )
               pt0Mat(n_r_max+1,n_r_out_p)=half* work(n_r_out)*        &
               &                           ( r(n_r_out+1)-r(n_r_out-1) )
            end do
            pt0Mat(n_r_max+1,1)        =half*work2(1)*( r(2)-r(1) )
            pt0Mat(n_r_max+1,n_r_max+1)=half* work(1)*( r(2)-r(1) )
            pt0Mat(n_r_max+1,n_r_max)  =half*work2(n_r_max)*( r(n_r_max)-r(n_r_max-1) )
            pt0Mat(n_r_max+1,2*n_r_max)=half* work(n_r_max)*( r(n_r_max)-r(n_r_max-1) )

         end if

      else

         do n_r_out=1,rscheme_oc%n_max
            n_r_out_p=n_r_out+n_r_max
            pt0Mat(n_r_max+1,n_r_out) =0.0_cp
            pt0Mat(n_r_max+1,n_r_out_p)=rscheme_oc%rnorm*rscheme_oc%rMat(1,n_r_out)
         end do

      end if

      !-- Fill with zeros:
      if ( rscheme_oc%n_max < n_r_max ) then
         do n_r_out=rscheme_oc%n_max+1,n_r_max
            n_r_out_p=n_r_out+n_r_max
            pt0Mat(1,n_r_out)          =0.0_cp
            pt0Mat(n_r_max,n_r_out)    =0.0_cp
            pt0Mat(n_r_max+1,n_r_out)  =0.0_cp
            pt0Mat(2*n_r_max,n_r_out)  =0.0_cp
            pt0Mat(1,n_r_out_p)        =0.0_cp
            pt0Mat(n_r_max,n_r_out_p)  =0.0_cp
            pt0Mat(n_r_max+1,n_r_out_p)=0.0_cp
         end do
      end if

      !-- Renormalize:
      do n_r=1,n_r_max
         n_r_p=n_r+n_r_max
         pt0Mat(n_r,1)          =rscheme_oc%boundary_fac*pt0Mat(n_r,1)
         pt0Mat(n_r,n_r_max)    =rscheme_oc%boundary_fac*pt0Mat(n_r,n_r_max)
         pt0Mat(n_r,n_r_max+1)  =rscheme_oc%boundary_fac*pt0Mat(n_r,n_r_max+1)
         pt0Mat(n_r,2*n_r_max)  =rscheme_oc%boundary_fac*pt0Mat(n_r,2*n_r_max)
         pt0Mat(n_r_p,1)        =rscheme_oc%boundary_fac*pt0Mat(n_r_p,1)
         pt0Mat(n_r_p,n_r_max)  =rscheme_oc%boundary_fac*pt0Mat(n_r_p,n_r_max)
         pt0Mat(n_r_p,n_r_max+1)=rscheme_oc%boundary_fac*pt0Mat(n_r_p,n_r_max+1)
         pt0Mat(n_r_p,2*n_r_max)=rscheme_oc%boundary_fac*pt0Mat(n_r_p,2*n_r_max)
      end do

      ! compute the linesum of each line
      do n_r=1,2*n_r_max
         pt0Mat_fac(n_r)=one/maxval(abs(pt0Mat(n_r,:)))
      end do
      ! now divide each line by the linesum to regularize the matrix
      do n_r=1,2*n_r_max
         pt0Mat(n_r,:) = pt0Mat(n_r,:)*pt0Mat_fac(n_r)
      end do

      !-- Prepare matrix:
      call prepare_mat(pt0Mat,2*n_r_max,2*n_r_max,pt0Pivot,info)
      if ( info /= 0 ) then
         call abortRun('! Singular Matrix pt0Mat in pt_cond!')
      end if

      !-- Set source terms in RHS:
      do n_r=1,n_r_max
         rhs(n_r)          =-epsc*epscProf(n_r)*orho1(n_r)
         rhs(n_r+n_r_max)  =0.0_cp
      end do

      !-- Set boundary values:
      if ( (ktops==2 .and. kbots==2) .or. (ktops==4 .and. kbots==4) ) then
         rhs(1)=0.0_cp
      else
         rhs(1)=real(tops(0,0))
      end if
      rhs(n_r_max)=real(bots(0,0))

      !-- Pressure at the top boundary
      rhs(n_r_max+1)=0.0_cp

      rhs(:) = pt0Mat_fac(:)*rhs(:)

      !-- Solve for t0 and p0
      call solve_mat(pt0Mat,2*n_r_max,2*n_r_max,pt0Pivot,rhs)

      !-- Copy result to t0 and p0:
      t0(:)=rhs(1:n_r_max)
      p0(:)=rhs(n_r_max+1:)

      !-- Set cheb-modes > rscheme_oc%n_max to zero:
      if ( rscheme_oc%n_max < n_r_max ) then
         do n_r_out=rscheme_oc%n_max+1,n_r_max
            t0(n_r_out)=0.0_cp
            p0(n_r_out)=0.0_cp
         end do
      end if

      !-- Transform to radial space:
      call rscheme_oc%costf1(t0)
      call rscheme_oc%costf1(p0)

      deallocate ( rhs, work, work2 )
      deallocate ( pt0Pivot, pt0Mat_fac )
      deallocate ( pt0Mat )

   end subroutine pt_cond
!--------------------------------------------------------------------------------
   subroutine ps_cond(s0,p0)
      !
      ! Purpose of this subroutine is to solve the entropy equation
      ! for an the conductive (l=0,m=0)-mode.
      ! Output is the radial dependence of the solution in s0 and p0.
      !

      real(cp), intent(out) :: s0(:) ! spherically-symmetric part
      real(cp), intent(out) :: p0(:) ! spherically-symmetric part

      !-- local variables:
      integer :: n_cheb,nCheb_p,n_r,n_r_p,info,n_cheb_in
      integer :: n_r_out, n_r_out_p
      real(cp), allocatable :: work(:), work2(:), rhs(:)
      integer, allocatable :: ps0Pivot(:)
      real(cp), allocatable :: ps0Mat_fac(:)
      real(cp), allocatable :: ps0Mat(:, :)

      allocate ( rhs(2*n_r_max), work(n_r_max), work2(n_r_max) )
      allocate ( ps0Pivot(2*n_r_max), ps0Mat_fac(2*n_r_max) )
      allocate ( ps0Mat(2*n_r_max,2*n_r_max) )

      if ( l_temperature_diff ) then

         do n_r_out=1,n_r_max
            n_r_out_p=n_r_out+n_r_max
            do n_r=1,n_r_max
               n_r_p=n_r+n_r_max

               ! Delta T = epsc
               ps0Mat(n_r,n_r_out)=rscheme_oc%rnorm*opr*kappa(n_r)* (          &
               &                            rscheme_oc%d2rMat(n_r,n_r_out) +   &
               &      ( beta(n_r)+two*dLtemp0(n_r)+two*or1(n_r)+dLkappa(n_r) )*&
               &                             rscheme_oc%drMat(n_r,n_r_out) +   &
               &      ( ddLtemp0(n_r)+dLtemp0(n_r)*(                           &
               &  two*or1(n_r)+dLkappa(n_r)+dLtemp0(n_r)+beta(n_r) ) ) *       &
               &                             rscheme_oc%rMat(n_r,n_r_out) )

               ps0Mat(n_r,n_r_out_p)=rscheme_oc%rnorm*opr*kappa(n_r)*          &
               &       alpha0(n_r)*orho1(n_r)*ViscHeatFac*ThExpNb*(            &
               &                             rscheme_oc%d2rMat(n_r,n_r_out) +  &
               &      ( dLkappa(n_r)+two*(dLalpha0(n_r)+dLtemp0(n_r)) -        &
               &        beta(n_r) +two*or1(n_r) ) *                            &
               &                             rscheme_oc%drMat(n_r,n_r_out) +   &
               & ( (dLkappa(n_r)+dLalpha0(n_r)+dLtemp0(n_r)+two*or1(n_r)) *    &
               &        (dLalpha0(n_r)+dLtemp0(n_r)-beta(n_r)) +               &
               &        ddLalpha0(n_r)+ddLtemp0(n_r)-dbeta(n_r) ) *            &
               &                             rscheme_oc%rMat(n_r,n_r_out) )

               ! Hydrostatic equilibrium
               ps0Mat(n_r_p,n_r_out) = -rscheme_oc%rnorm*rho0(n_r)*BuoFac* &
               &                        rgrav(n_r)*rscheme_oc%rMat(n_r,n_r_out)
               ps0Mat(n_r_p,n_r_out_p)= rscheme_oc%rnorm*(                     &
               &                                rscheme_oc%drMat(n_r,n_r_out)- &
               &                       beta(n_r)*rscheme_oc%rMat(n_r,n_r_out) )

            end do
         end do

      else ! entropy diffusion

         do n_r_out=1,n_r_max
            n_r_out_p=n_r_out+n_r_max
            do n_r=1,n_r_max
               n_r_p=n_r+n_r_max

               ! Delta T = epsc
               ps0Mat(n_r,n_r_out)=rscheme_oc%rnorm*opr*kappa(n_r)* (        &
               &                           rscheme_oc%d2rMat(n_r,n_r_out) +  &
               &      ( beta(n_r)+dLtemp0(n_r)+two*or1(n_r)+dLkappa(n_r) )*  &
               &                           rscheme_oc%drMat(n_r,n_r_out) )
               ps0Mat(n_r,n_r_out_p)=0.0_cp

               ! Hydrostatic equilibrium
               ps0Mat(n_r_p,n_r_out)=-rscheme_oc%rnorm*rho0(n_r)*BuoFac*   &
               &                     rgrav(n_r)*rscheme_oc%rMat(n_r,n_r_out)
               ps0Mat(n_r_p,n_r_out_p)= rscheme_oc%rnorm*(                 &
               &                            rscheme_oc%drMat(n_r,n_r_out)- &
               &                   beta(n_r)*rscheme_oc%rMat(n_r,n_r_out) )

            end do
         end do

      end if

      !-- Set boundary conditions:
      if ( ktops == 1 .or. kbots == 2 .or. kbots == 4 ) then
         ps0Mat(1,1:n_r_max)  =rscheme_oc%rnorm*rscheme_oc%rMat(1,:)
         ps0Mat(1,n_r_max+1:)=0.0_cp
      else if ( ktops == 2) then ! constant entropy flux at CMB
         ps0Mat(1,1:n_r_max) =rscheme_oc%drMat(1,:)*rscheme_oc%rnorm
         ps0Mat(1,n_r_max+1:)=0.0_cp
      else if ( ktops == 3) then ! constant temperature at CMB
         ps0Mat(1,1:n_r_max) =rscheme_oc%rnorm*temp0(1)*rscheme_oc%rMat(1,:)
         ps0Mat(1,n_r_max+1:)=rscheme_oc%rnorm*alpha0(1)*temp0(1)*orho1(1)* &
          &                   ViscHeatFac*ThExpNb*rscheme_oc%rMat(1,:)
      else if ( ktops == 4) then ! constant temperature flux at CMB
         ps0Mat(1,1:n_r_max) =rscheme_oc%rnorm*temp0(1)*(              &
         &                                      rscheme_oc%drMat(1,:)+ &
         &                            dLtemp0(1)*rscheme_oc%rMat(1,:) )
         ps0Mat(1,n_r_max+1:)=rscheme_oc%rnorm*orho1(1)*alpha0(1)*      &
         &                    temp0(1)*ViscHeatFac*ThExpNb*(            &
         &                       rscheme_oc%drMat(1,:)+(dLalpha0(1)+    &
         &                     dLtemp0(1)-beta(1))*rscheme_oc%rMat(1,:) )
      end if

      if ( kbots == 1 ) then        ! Constant entropy at ICB
         ps0Mat(n_r_max,1:n_r_max)=rscheme_oc%rMat(n_r_max,:)* &
         &                         rscheme_oc%rnorm
         ps0Mat(n_r_max,n_r_max+1:)=0.0_cp
      else if ( kbots == 2 ) then   ! Constant entropy flux at ICB
         ps0Mat(n_r_max,1:n_r_max)=rscheme_oc%drMat(n_r_max,:)* &
         &                         rscheme_oc%rnorm
         ps0Mat(n_r_max,n_r_max+1:)=0.0_cp
      else if ( kbots == 3 ) then   ! Constant temperature at ICB
         ps0Mat(n_r_max,1:n_r_max)=rscheme_oc%rnorm* &
         &                       rscheme_oc%rMat(n_r_max,:)*temp0(n_r_max)
         ps0Mat(n_r_max,n_r_max+1:)=rscheme_oc%rnorm*                 &
         &                         rscheme_oc%rMat(n_r_max,:)*        &
         &                           alpha0(n_r_max)*temp0(n_r_max)*  &
         &                         orho1(n_r_max)*ViscHeatFac*ThExpNb
      else if ( kbots == 4 ) then   ! Constant temperature flux at ICB
         ps0Mat(n_r_max,1:n_r_max)=rscheme_oc%rnorm*temp0(n_r_max)*(    &
         &                       rscheme_oc%drMat(n_r_max,:)+           &
         &      dLtemp0(n_r_max)*rscheme_oc%rMat(n_r_max,:) )
         ps0Mat(n_r_max,n_r_max+1:)=rscheme_oc%rnorm*orho1(n_r_max)*    &
         &                         alpha0(n_r_max)*temp0(n_r_max)*      &
         &                         ViscHeatFac*ThExpNb*(                &
         &                         rscheme_oc%drMat(n_r_max,:)+         &
         &                        (dLalpha0(n_r_max)+dLtemp0(n_r_max)-  &
         &               beta(n_r_max))*rscheme_oc%rMat(n_r_max,:) )
      end if

      if ( rscheme_oc%version == 'cheb' ) then
         ps0Mat(n_r_max+1,1:n_r_max)=0.0_cp
      end if

      ! In case density perturbations feed back on pressure (non-Boussinesq)
      ! Impose that the integral of (rho' r^2) vanishes

      if ( ViscHeatFac*ThExpNb /= 0.0_cp .and. ktopp == 1 ) then

         work(:)=ThExpNb*ViscHeatFac*ogrun(:)*alpha0(:)*r(:)*r(:)
         call rscheme_oc%costf1(work)
         work         =work*rscheme_oc%rnorm
         work(1)      =rscheme_oc%boundary_fac*work(1)
         work(n_r_max)=rscheme_oc%boundary_fac*work(n_r_max)

         work2(:)=-ThExpNb*alpha0(:)*temp0(:)*rho0(:)*r(:)*r(:)
         call rscheme_oc%costf1(work2)
         work2         =work2*rscheme_oc%rnorm
         work2(1)      =rscheme_oc%boundary_fac*work2(1)
         work2(n_r_max)=rscheme_oc%boundary_fac*work2(n_r_max)

         if ( rscheme_oc%version == 'cheb' ) then

            do n_cheb=1,rscheme_oc%n_max
               nCheb_p=n_cheb+n_r_max
               ps0Mat(n_r_max+1,nCheb_p)=0.0_cp
               ps0Mat(n_r_max+1,n_cheb)=0.0_cp
               do n_cheb_in=1,rscheme_oc%n_max
                  if (mod(n_cheb+n_cheb_in-2,2)==0) then
                  ps0Mat(n_r_max+1,nCheb_p)=ps0Mat(n_r_max+1,nCheb_p)+ &
                  &                       (one/(one-real(n_cheb_in-n_cheb,cp)**2)+&
                  &                       one/(one-real(n_cheb_in+n_cheb-2,cp)**2))*&
                  &                       work(n_cheb_in)*half*rscheme_oc%rnorm
                  ps0Mat(n_r_max+1,n_cheb)=ps0Mat(n_r_max+1,n_cheb)+ &
                  &                       (one/(one-real(n_cheb_in-n_cheb,cp)**2)+&
                  &                       one/(one-real(n_cheb_in+n_cheb-2,cp)**2))*&
                  &                       work2(n_cheb_in)*half*rscheme_oc%rnorm
                  end if
               end do
            end do

         else

            !-- In the finite differences case, we restrict the integral boundary
            !-- condition to a trapezoidal rule of integration
            do n_r_out=2,rscheme_oc%n_max-1
               n_r_out_p=n_r_out+n_r_max
               ps0Mat(n_r_max+1,n_r_out)  =half*work2(n_r_out)*        &
               &                           ( r(n_r_out+1)-r(n_r_out-1) )
               ps0Mat(n_r_max+1,n_r_out_p)=half*work(n_r_out)*         &
               &                           ( r(n_r_out+1)-r(n_r_out-1) )
            end do
            ps0Mat(n_r_max+1,1)        =half*work2(1)*( r(2)-r(1) )
            ps0Mat(n_r_max+1,n_r_max+1)=half* work(1)*( r(2)-r(1) )
            ps0Mat(n_r_max+1,n_r_max)  =half*work2(n_r_max)*( r(n_r_max)-r(n_r_max-1) )
            ps0Mat(n_r_max+1,2*n_r_max)=half* work(n_r_max)*( r(n_r_max)-r(n_r_max-1) )

         end if

      else

         do n_r_out=1,n_r_max
            n_r_out_p=n_r_out+n_r_max
            ps0Mat(n_r_max+1,n_r_out)  =0.0_cp
            ps0Mat(n_r_max+1,n_r_out_p)=rscheme_oc%rnorm*rscheme_oc%rMat(1,n_r_out)
         end do

      end if

      !-- Fill with zeros:
      if ( rscheme_oc%n_max < n_r_max ) then
         do n_r_out=rscheme_oc%n_max+1,n_r_max
            n_r_out_p=n_r_out+n_r_max
            ps0Mat(1,n_r_out)          =0.0_cp
            ps0Mat(n_r_max,n_r_out)    =0.0_cp
            ps0Mat(n_r_max+1,n_r_out)  =0.0_cp
            ps0Mat(2*n_r_max,n_r_out)  =0.0_cp
            ps0Mat(1,n_r_out_p)        =0.0_cp
            ps0Mat(n_r_max,n_r_out_p)  =0.0_cp
            ps0Mat(n_r_max+1,n_r_out_p)=0.0_cp
         end do
      end if

      !-- Renormalize:
      do n_r=1,n_r_max
         n_r_p=n_r+n_r_max
         ps0Mat(n_r,1)          =rscheme_oc%boundary_fac*ps0Mat(n_r,1)
         ps0Mat(n_r,n_r_max)    =rscheme_oc%boundary_fac*ps0Mat(n_r,n_r_max)
         ps0Mat(n_r,n_r_max+1)  =rscheme_oc%boundary_fac*ps0Mat(n_r,n_r_max+1)
         ps0Mat(n_r,2*n_r_max)  =rscheme_oc%boundary_fac*ps0Mat(n_r,2*n_r_max)
         ps0Mat(n_r_p,1)        =rscheme_oc%boundary_fac*ps0Mat(n_r_p,1)
         ps0Mat(n_r_p,n_r_max)  =rscheme_oc%boundary_fac*ps0Mat(n_r_p,n_r_max)
         ps0Mat(n_r_p,n_r_max+1)=rscheme_oc%boundary_fac*ps0Mat(n_r_p,n_r_max+1)
         ps0Mat(n_r_p,2*n_r_max)=rscheme_oc%boundary_fac*ps0Mat(n_r_p,2*n_r_max)
      end do

      ! compute the linesum of each line
      do n_r=1,2*n_r_max
         ps0Mat_fac(n_r)=one/maxval(abs(ps0Mat(n_r,:)))
      end do
      ! now divide each line by the linesum to regularize the matrix
      do n_r=1,2*n_r_max
         ps0Mat(n_r,:) = ps0Mat(n_r,:)*ps0Mat_fac(n_r)
      end do

      !-- Invert matrix:
      call prepare_mat(ps0Mat,2*n_r_max,2*n_r_max,ps0Pivot,info)
      if ( info /= 0 ) then
         call abortRun('! Singular Matrix ps0Mat in ps_cond!')
      end if

      !-- Set source terms in RHS:
      do n_r=1,n_r_max
         rhs(n_r)        =-epsc*epscProf(n_r)*orho1(n_r)
         rhs(n_r+n_r_max)=0.0_cp
      end do

      !-- Set boundary values:
      if ( (ktops==2 .and. kbots==2) .or. (ktops==4 .and. kbots==4) ) then
         rhs(1)=0.0_cp
      else
         rhs(1)=real(tops(0,0))
      end if
      rhs(n_r_max)=real(bots(0,0))

      !-- Pressure at the top boundary
      rhs(n_r_max+1)=0.0_cp

      rhs(:)=ps0Mat_fac(:)*rhs(:)

      !-- Solve for s0 and p0
      call solve_mat(ps0Mat,2*n_r_max,2*n_r_max,ps0Pivot,rhs)

      !-- Copy result to s0 and p0
      s0(:)=rhs(1:n_r_max)
      p0(:)=rhs(n_r_max+1:)

      !-- Set cheb-modes > rscheme_oc%n_max to zero:
      if ( rscheme_oc%n_max < n_r_max ) then
         do n_cheb=rscheme_oc%n_max+1,n_r_max
            s0(n_cheb)=0.0_cp
            p0(n_cheb)=0.0_cp
         end do
      end if

      !-- Transform to radial space:
      call rscheme_oc%costf1(s0)
      call rscheme_oc%costf1(p0)

      deallocate ( rhs, work, work2 )
      deallocate ( ps0Pivot, ps0Mat_fac )
      deallocate ( ps0Mat )

   end subroutine ps_cond
!--------------------------------------------------------------------------------
end module init_fields<|MERGE_RESOLUTION|>--- conflicted
+++ resolved
@@ -366,14 +366,8 @@
          call MPI_Bcast(omega_ma,1,MPI_DEF_REAL,rank_with_l1m0,MPI_COMM_WORLD,ierr)
 #endif
       else
-<<<<<<< HEAD
          if ( nRotIc == 2 ) omega_ic=omega_ic1 
          if ( nRotMa == 2 ) omega_ma=omega_ma1 
-=======
-         if ( nRotIc == 2 ) omega_ic=omega_ic1
-         if ( nRotMa == 2 ) omega_ma=omega_ma1
-
->>>>>>> df47502a
       end if
 
    end subroutine initV
