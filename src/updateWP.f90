module updateWP_mod
   !
   ! This module handles the time advance of the poloidal potential w and the pressure p.
   ! It contains the computation of the implicit terms and the linear solves.
   !

   use omp_lib
   use precision_mod
   use mem_alloc, only: bytes_allocated
   use truncation, only: lm_max, n_r_max, l_max
   use radial_data, only: n_r_cmb, n_r_icb, nRstart, nRstop
   use radial_functions, only: or1, or2, rho0, rgrav, visc, dLvisc, r, &
       &                       alpha0, temp0, beta, dbeta, ogrun,      &
       &                       rscheme_oc, ddLvisc, ddbeta, orho1
   use physical_parameters, only: kbotv, ktopv, ra, BuoFac, ChemFac,   &
       &                          ViscHeatFac, ThExpNb, ktopp
   use num_param, only: dct_counter, solve_counter
   use blocking, only: lo_sub_map, lo_map, st_sub_map, llm, ulm, st_map
   use horizontal_data, only: hdif_V
   use logic, only: l_update_v, l_chemical_conv, l_RMS, l_double_curl, &
       &            l_fluxProfs, l_finite_diff, l_full_sphere, l_heat, &
       &            l_parallel_solve
   use RMS, only: DifPol2hInt, DifPolLMr
   use communications, only: get_global_sum
   use parallel_mod
   use RMS_helpers, only:  hInt2Pol
   use radial_der, only: get_dddr, get_ddr, get_dr, get_dr_Rloc, get_ddddr_ghost, &
       &                 bulk_to_ghost, exch_ghosts
   use integration, only: rInt_R
   use fields, only: work_LMloc, s_Rloc, xi_Rloc !TODO> pass directly
   use constants, only: zero, one, two, three, four, third, half
   use useful, only: abortRun
   use time_schemes, only: type_tscheme
   use time_array, only: type_tarray
   use parallel_solvers
   use dense_matrices
   use real_matrices
   use band_matrices

   implicit none

   private

   !-- Input of recycled work arrays:
   complex(cp), allocatable :: ddddw(:,:)
   complex(cp), allocatable :: dwold(:,:)
   real(cp), allocatable :: work(:)
   complex(cp), allocatable :: Dif(:),Pre(:),Buo(:)
   real(cp), allocatable :: rhs1(:,:,:)
   real(cp), allocatable :: rhs0(:,:,:)
   real(cp), allocatable :: wpMat_fac(:,:,:)
   class(type_realmat), allocatable :: wpMat(:), p0Mat, ellMat(:)
   logical, public, allocatable :: lWPmat(:)
   logical, allocatable :: l_ellMat(:)
   type(type_penta_par), public :: wMat_FD
   type(type_tri_par), public :: ellMat_FD
   complex(cp), public, allocatable :: w_ghost(:,:)
   integer :: maxThreads, size_rhs1

   public :: initialize_updateWP, finalize_updateWP, updateWP, assemble_pol,       &
   &         finish_exp_pol, get_pol_rhs_imp, finish_exp_pol_Rdist, fill_ghosts_W, &
   &         prepareW_FD, updateW_FD, get_pol_rhs_imp_ghost, assemble_pol_Rloc

contains

   subroutine initialize_updateWP(tscheme)
      !
      ! Purpose of this subroutine is to allocate the matrices needed
      ! to time advance the poloidal/pressure equations. Depending on the
      ! radial scheme, it can be either full or band matrices.
      !

      !-- Input variable
      class(type_tscheme), intent(in) :: tscheme ! time scheme

      !-- Local variables:
      integer, pointer :: nLMBs2(:)
      integer :: ll, n_bands

      if ( .not. l_parallel_solve ) then
         nLMBs2(1:n_procs) => lo_sub_map%nLMBs2

#ifdef WITHOMP
         maxThreads=omp_get_max_threads()
#else
         maxThreads=1
#endif

         if ( l_finite_diff ) then
            allocate( type_bandmat :: wpMat(nLMBs2(1+rank)) )

            if ( rscheme_oc%order <= 2 .and. rscheme_oc%order_boundary <= 2 ) then
               n_bands =rscheme_oc%order+3
            else
               n_bands = max(rscheme_oc%order+3,2*rscheme_oc%order_boundary+3)
            end if
            do ll=1,nLMBs2(1+rank)
               call wpMat(ll)%initialize(n_bands,n_r_max,l_pivot=.true.)
            end do
            allocate( wpMat_fac(n_r_max,2,nLMBs2(1+rank)) )
            bytes_allocated=bytes_allocated+2*n_r_max*nLMBs2(1+rank)*    &
            &               SIZEOF_DEF_REAL

            allocate( type_bandmat :: p0Mat )
            n_bands = rscheme_oc%order+1
            call p0Mat%initialize(n_bands,n_r_max,l_pivot=.true.)
         else
            allocate( type_densemat :: wpMat(nLMBs2(1+rank)) )
            if ( l_double_curl ) then
               do ll=1,nLMBs2(1+rank)
                  call wpMat(ll)%initialize(n_r_max,n_r_max,l_pivot=.true.)
               end do
               allocate( wpMat_fac(n_r_max,2,nLMBs2(1+rank)) )
               bytes_allocated=bytes_allocated+2*n_r_max*nLMBs2(1+rank)*    &
               &               SIZEOF_DEF_REAL
            else
               do ll=1,nLMBs2(1+rank)
                  call wpMat(ll)%initialize(2*n_r_max,2*n_r_max,l_pivot=.true.)
               end do
               allocate( wpMat_fac(2*n_r_max,2,nLMBs2(1+rank)) )
               bytes_allocated=bytes_allocated+4*n_r_max*nLMBs2(1+rank)*    &
               &               SIZEOF_DEF_REAL
            end if

            allocate( type_densemat :: p0Mat )
            call p0Mat%initialize(n_r_max,n_r_max,l_pivot=.true.)
         end if

         if ( l_double_curl ) then
            allocate( ddddw(llm:ulm,n_r_max) )
            bytes_allocated = bytes_allocated+(ulm-llm+1)*n_r_max*SIZEOF_DEF_COMPLEX
            if ( l_RMS .or. l_FluxProfs ) then
               allocate( dwold(llm:ulm,n_r_max) )
               bytes_allocated = bytes_allocated+(ulm-llm+1)*n_r_max*SIZEOF_DEF_COMPLEX
               dwold(:,:)=zero
            end if
         end if

         allocate( work(n_r_max) )
         bytes_allocated = bytes_allocated+n_r_max*SIZEOF_DEF_REAL

         allocate( Dif(llm:ulm), Pre(llm:ulm), Buo(llm:ulm) )
         bytes_allocated = bytes_allocated+3*(ulm-llm+1)*SIZEOF_DEF_COMPLEX

         if ( l_double_curl ) then
            size_rhs1 = n_r_max
            allocate( rhs1(n_r_max,2*lo_sub_map%sizeLMB2max,0:maxThreads-1) )
            bytes_allocated=bytes_allocated+n_r_max*maxThreads* &
            &               lo_sub_map%sizeLMB2max*SIZEOF_DEF_COMPLEX
         else
            size_rhs1 = 2*n_r_max
            allocate( rhs1(2*n_r_max,2*lo_sub_map%sizeLMB2max,0:maxThreads-1) )
            bytes_allocated=bytes_allocated+2*n_r_max*maxThreads* &
            &               lo_sub_map%sizeLMB2max*SIZEOF_DEF_COMPLEX
         end if

         if ( tscheme%l_assembly .and. l_double_curl ) then
            allocate( type_bandmat :: ellMat(nLMBs2(1+rank)) )
            if ( rscheme_oc%order <= 2 .and. rscheme_oc%order_boundary <= 2 .and. &
            &    ktopv /=1 .and. kbotv /=1 ) then
               !n_bands =rscheme_oc%order+1 # should be that but yield matrix singularity?
               n_bands = max(rscheme_oc%order+1,2*rscheme_oc%order_boundary+1)
            else
               n_bands = max(rscheme_oc%order+1,2*rscheme_oc%order_boundary+1)
            end if
            do ll=1,nLMBs2(1+rank)
               call ellMat(ll)%initialize(n_bands,n_r_max,l_pivot=.true.)
            end do
            allocate( rhs0(n_r_max,2*lo_sub_map%sizeLMB2max,0:maxThreads-1) )
            rhs0(:,:,:)=zero
            bytes_allocated = bytes_allocated+n_r_max*maxThreads*2* &
            &                 lo_sub_map%sizeLMB2max*SIZEOF_DEF_REAL
         end if

      else ! Parallel solver

         call wMat_FD%initialize(1,n_r_max,0,l_max)

         !-- Allocate an array with ghost zones
         allocate( w_ghost(lm_max,nRstart-2:nRstop+2) )
         bytes_allocated=bytes_allocated+lm_max*(nRstop-nRstart+5)*SIZEOF_DEF_COMPLEX
         w_ghost(:,:)=zero

         allocate( Dif(lm_max) )
         bytes_allocated = bytes_allocated+lm_max*SIZEOF_DEF_COMPLEX

         if ( l_RMS .or. l_FluxProfs ) then
            allocate( dwold(lm_max,nRstart:nRstop) )
            bytes_allocated = bytes_allocated+lm_max*(nRstop-nRstart+1)*SIZEOF_DEF_COMPLEX
            dwold(:,:)=zero
         end if
         if ( tscheme%l_assembly .and. l_double_curl ) then
            call ellMat_FD%initialize(1,n_r_max,0,l_max)
         end if
      end if

      if ( tscheme%l_assembly .and. l_double_curl ) then
         allocate( l_ellMat(0:l_max) )
         l_ellMat(:) = .false.
         bytes_allocated=bytes_allocated+(l_max+1)*SIZEOF_LOGICAL
      end if

      allocate( lWPmat(0:l_max) )
      bytes_allocated=bytes_allocated+(l_max+1)*SIZEOF_LOGICAL

   end subroutine initialize_updateWP
!-----------------------------------------------------------------------------
   subroutine finalize_updateWP(tscheme)
      !
      ! Deallocation of the matrices used to time-advance the poloidal/pressure
      ! equations.
      !

      !-- Input variables:
      class(type_tscheme), intent(in) :: tscheme ! time scheme

      !-- Local variables:
      integer, pointer :: nLMBs2(:)
      integer :: ll

      if ( .not. l_parallel_solve ) then
         nLMBs2(1:n_procs) => lo_sub_map%nLMBs2

         if ( tscheme%l_assembly .and. l_double_curl ) then
            do ll=1,nLMBs2(1+rank)
               call ellMat(ll)%finalize()
            end do
            deallocate( rhs0 )
         end if

         do ll=1,nLMBs2(1+rank)
            call wpMat(ll)%finalize()
         end do
         call p0Mat%finalize()

         deallocate( wpMat_fac, rhs1, work )
         deallocate( Dif, Pre, Buo )
         if ( l_double_curl ) then
            deallocate( ddddw )
            if ( l_RMS .or. l_FluxProfs ) deallocate( dwold )
         end if
      else ! Parallel solver
         call wMat_FD%finalize()
         deallocate( w_ghost, Dif )
         if ( l_RMS .or. l_FluxProfs ) deallocate( dwold )
         if ( tscheme%l_assembly .and. l_double_curl ) call ellMat_FD%finalize()
      end if
      if ( tscheme%l_assembly .and. l_double_curl ) deallocate(l_ellMat)
      deallocate( lWPmat )

   end subroutine finalize_updateWP
!-----------------------------------------------------------------------------
   subroutine updateWP(s, xi, w, dw, ddw, dwdt, p, dp, dpdt, tscheme, &
              &        lRmsNext, lPressNext)
      !
      !  updates the poloidal velocity potential w, the pressure p, and
      !  their radial derivatives.
      !

      !-- Input/output of scalar fields:
      class(type_tscheme), intent(in) :: tscheme
      logical,             intent(in) :: lRmsNext
      logical,             intent(in) :: lPressNext

      type(type_tarray), intent(inout) :: dpdt
      type(type_tarray), intent(inout) :: dwdt
      complex(cp),       intent(inout) :: s(llm:ulm,n_r_max)
      complex(cp),       intent(inout) :: xi(llm:ulm,n_r_max)
      complex(cp),       intent(inout) :: w(llm:ulm,n_r_max)
      complex(cp),       intent(inout) :: dw(llm:ulm,n_r_max)
      complex(cp),       intent(inout) :: ddw(llm:ulm,n_r_max)
      complex(cp),       intent(inout) :: p(llm:ulm,n_r_max)

      complex(cp),       intent(out) :: dp(llm:ulm,n_r_max)

      !-- Local variables:
      integer :: l1,m1          ! degree and order
      integer :: lm1,lm,lmB     ! position of (l,m) in array
      integer :: lmStart_00     ! excluding l=0,m=0
      integer :: nLMB2
      integer :: nR             ! counts radial grid points
      integer :: n_r_out         ! counts cheb modes
      real(cp) :: rhs(n_r_max)  ! real RHS for l=m=0
      integer :: nLMB

      integer, pointer :: nLMBs2(:),lm2l(:),lm2m(:)
      integer, pointer :: sizeLMB2(:,:),lm2(:,:)
      integer, pointer :: lm22lm(:,:,:),lm22l(:,:,:),lm22m(:,:,:)

      integer :: nChunks,iChunk,lmB0,size_of_last_chunk,threadid

      if ( .not. l_update_v ) return

      nLMBs2(1:n_procs) => lo_sub_map%nLMBs2
      sizeLMB2(1:,1:) => lo_sub_map%sizeLMB2
      lm22lm(1:,1:,1:) => lo_sub_map%lm22lm
      lm22l(1:,1:,1:) => lo_sub_map%lm22l
      lm22m(1:,1:,1:) => lo_sub_map%lm22m
      lm2(0:,0:) => lo_map%lm2
      lm2l(1:lm_max) => lo_map%lm2l
      lm2m(1:lm_max) => lo_map%lm2m

      nLMB       =1+rank
      lmStart_00 =max(2,llm)

      !-- Now assemble the right hand side and store it in work_LMloc
      call tscheme%set_imex_rhs(work_LMloc, dwdt)
      if ( .not. l_double_curl ) then
         call tscheme%set_imex_rhs(ddw, dpdt)
      end if

      !$omp parallel default(shared)

      !$omp single
      call solve_counter%start_count()
      !$omp end single
      !$omp single
      ! each of the nLMBs2(nLMB) subblocks have one l value
      do nLMB2=1,nLMBs2(nLMB)

         !$omp task default(shared) &
         !$omp firstprivate(nLMB2) &
         !$omp private(lm,lm1,l1,m1,lmB,iChunk,nChunks,size_of_last_chunk,threadid) &
         !$omp shared(dwold,nLMB,nLMBs2,rhs1)

         ! determine the number of chunks of m
         ! total number for l1 is sizeLMB2(nLMB2,nLMB)
         ! chunksize is given
         nChunks = (sizeLMB2(nLMB2,nLMB)+chunksize-1)/chunksize
         size_of_last_chunk=chunksize+(sizeLMB2(nLMB2,nLMB)-nChunks*chunksize)

         l1=lm22l(1,nLMB2,nLMB)
         if ( l1 == 0 ) then
            if ( .not. lWPmat(l1) ) then
               call get_p0Mat(p0Mat)
               lWPmat(l1)=.true.
            end if
         else
            if ( .not. lWPmat(l1) ) then
               if ( l_double_curl ) then
                  call get_wMat(tscheme,l1,hdif_V(l1),wpMat(nLMB2),wpMat_fac(:,:,nLMB2))
               else
                  call get_wpMat(tscheme,l1,hdif_V(l1),wpMat(nLMB2),wpMat_fac(:,:,nLMB2))
               end if
               lWPmat(l1)=.true.
            end if
         end if

         do iChunk=1,nChunks
            !$omp task if (nChunks>1) default(shared) &
            !$omp firstprivate(iChunk) &
            !$omp private(lmB0,lmB,lm,lm1,m1,nR,n_r_out) &
            !$omp private(threadid)

#ifdef WITHOMP
            threadid = omp_get_thread_num()
#else
            threadid = 0
#endif
            lmB0=(iChunk-1)*chunksize
            lmB=lmB0
            do lm=lmB0+1,min(iChunk*chunksize,sizeLMB2(nLMB2,nLMB))
            !do lm=1,sizeLMB2(nLMB2,nLMB)
               lm1=lm22lm(lm,nLMB2,nLMB)
               m1 =lm22m(lm,nLMB2,nLMB)

               if ( l1 == 0 ) then
                  !-- The integral of rho' r^2 dr vanishes
                  if ( ThExpNb*ViscHeatFac /= 0 .and. ktopp==1 ) then
                     if ( rscheme_oc%version == 'cheb' ) then
                        do nR=1,n_r_max
                           work(nR)=ThExpNb*alpha0(nR)*temp0(nR)*rho0(nR)*r(nR)*&
                           &        r(nR)*real(s(lm2(0,0),nR))
                        end do
                        rhs(1)=rInt_R(work,r,rscheme_oc)
                     else
                        rhs(1)=0.0_cp
                     end if
                  else
                     rhs(1)=0.0_cp
                  end if

                  if ( l_chemical_conv ) then
                     do nR=2,n_r_max
                        rhs(nR)=rho0(nR)*BuoFac*rgrav(nR)*real(s(lm2(0,0),nR))+   &
                        &       rho0(nR)*ChemFac*rgrav(nR)*real(xi(lm2(0,0),nR))+ &
                        &       real(dwdt%expl(lm2(0,0),nR,tscheme%istage))
                     end do
                  else
                     do nR=2,n_r_max
                        rhs(nR)=rho0(nR)*BuoFac*rgrav(nR)*real(s(lm2(0,0),nR))+  &
                        &       real(dwdt%expl(lm2(0,0),nR,tscheme%istage))
                     end do
                  end if

                  call p0Mat%solve(rhs)

               else ! l1 /= 0
                  lmB=lmB+1
                  rhs1(1,2*lmB-1,threadid)      =0.0_cp
                  rhs1(1,2*lmB,threadid)        =0.0_cp
                  rhs1(n_r_max,2*lmB-1,threadid)=0.0_cp
                  rhs1(n_r_max,2*lmB,threadid)  =0.0_cp
                  if ( l_double_curl ) then
                     rhs1(2,2*lmB-1,threadid)        =0.0_cp
                     rhs1(2,2*lmB,threadid)          =0.0_cp
                     rhs1(n_r_max-1,2*lmB-1,threadid)=0.0_cp
                     rhs1(n_r_max-1,2*lmB,threadid)  =0.0_cp
                     do nR=3,n_r_max-2
                        rhs1(nR,2*lmB-1,threadid)= real(work_LMloc(lm1,nR))
                        rhs1(nR,2*lmB,threadid)  =aimag(work_LMloc(lm1,nR))
                     end do

                     if ( l_heat .and. (.not. l_parallel_solve) ) then
                        do nR=3,n_r_max-2
                           rhs1(nR,2*lmB-1,threadid)=rhs1(nR,2*lmB-1,threadid)+ &
                           &      tscheme%wimp_lin(1)*real(l1*(l1+1),cp) *      &
                           &      or2(nR)*BuoFac*rgrav(nR)*real(s(lm1,nR))
                           rhs1(nR,2*lmB,threadid)  =rhs1(nR,2*lmB,threadid)+   &
                           &      tscheme%wimp_lin(1)*real(l1*(l1+1),cp) *      &
                           &      or2(nR)*BuoFac*rgrav(nR)*aimag(s(lm1,nR))
                        end do
                     end if

                     if ( l_chemical_conv .and. ( .not. l_parallel_solve ) ) then
                        do nR=3,n_r_max-2
                           rhs1(nR,2*lmB-1,threadid)=rhs1(nR,2*lmB-1,threadid)+ &
                           &      tscheme%wimp_lin(1)*real(l1*(l1+1),cp) * &
                           &      or2(nR)*ChemFac*rgrav(nR)*real(xi(lm1,nR))
                           rhs1(nR,2*lmB,threadid)  =rhs1(nR,2*lmB,threadid)+   &
                           &      tscheme%wimp_lin(1)*real(l1*(l1+1),cp) * &
                           &      or2(nR)*ChemFac*rgrav(nR)*aimag(xi(lm1,nR))
                        end do
                     end if
                  else
                     rhs1(n_r_max+1,2*lmB-1,threadid)=0.0_cp
                     rhs1(n_r_max+1,2*lmB,threadid)  =0.0_cp
                     rhs1(2*n_r_max,2*lmB-1,threadid)=0.0_cp
                     rhs1(2*n_r_max,2*lmB,threadid)  =0.0_cp
                     do nR=2,n_r_max-1
                        rhs1(nR,2*lmB-1,threadid)        = real(work_LMloc(lm1,nR))
                        rhs1(nR,2*lmB,threadid)          =aimag(work_LMloc(lm1,nR))
                        rhs1(nR+n_r_max,2*lmB-1,threadid)= real(ddw(lm1,nR)) ! ddw is a work array
                        rhs1(nR+n_r_max,2*lmB,threadid)  =aimag(ddw(lm1,nR))
                     end do

                     if ( l_heat ) then
                        do nR=2,n_r_max-1
                           rhs1(nR,2*lmB-1,threadid)=rhs1(nR,2*lmB-1,threadid)+ &
                           &         tscheme%wimp_lin(1)*rho0(nR)*BuoFac*       &
                           &                      rgrav(nR)*real(s(lm1,nR))
                           rhs1(nR,2*lmB,threadid)  =rhs1(nR,2*lmB,threadid)+   &
                           &         tscheme%wimp_lin(1)*rho0(nR)*BuoFac*       &
                           &                      rgrav(nR)*aimag(s(lm1,nR))
                        end do
                     end if

                     if ( l_chemical_conv ) then
                        do nR=2,n_r_max-1
                           rhs1(nR,2*lmB-1,threadid)=rhs1(nR,2*lmB-1,threadid)+ &
                           &         tscheme%wimp_lin(1)*rho0(nR)*ChemFac*      &
                           &                      rgrav(nR)*real(xi(lm1,nR))
                           rhs1(nR,2*lmB,threadid)  =rhs1(nR,2*lmB,threadid)+   &
                           &         tscheme%wimp_lin(1)*rho0(nR)*ChemFac*      &
                           &                      rgrav(nR)*aimag(xi(lm1,nR))
                        end do
                     end if

                  end if
               end if
            end do

            if ( lmB > 0 ) then

               ! use the mat_fac(:,1) to scale the rhs
               do lm=lmB0+1,lmB
                  do nR=1,size_rhs1
                     rhs1(nR,2*lm-1,threadid)=rhs1(nR,2*lm-1,threadid)* &
                     &                        wpMat_fac(nR,1,nLMB2)
                     rhs1(nR,2*lm,threadid)  =rhs1(nR,2*lm,threadid)* &
                     &                        wpMat_fac(nR,1,nLMB2)
                  end do
               end do
               call wpMat(nLMB2)%solve(rhs1(:,2*(lmB0+1)-1:2*lmB,threadid), &
                                       2*(lmB-lmB0))
               ! rescale the solution with mat_fac(:,2)
               do lm=lmB0+1,lmB
                  do nR=1,size_rhs1
                     rhs1(nR,2*lm-1,threadid)=rhs1(nR,2*lm-1,threadid)* &
                     &                        wpMat_fac(nR,2,nLMB2)
                     rhs1(nR,2*lm,threadid)  =rhs1(nR,2*lm,threadid)* &
                     &                        wpMat_fac(nR,2,nLMB2)
                  end do
               end do
            end if

            if ( l_double_curl .and. lPressNext .and. tscheme%istage == 1) then
               ! Store old dw
               do nR=1,n_r_max
                  do lm=lmB0+1,min(iChunk*chunksize,sizeLMB2(nLMB2,nLMB))
                     lm1=lm22lm(lm,nLMB2,nLMB)
                     dwold(lm1,nR)=dw(lm1,nR)
                  end do
               end do
            end if

            lmB=lmB0
            do lm=lmB0+1,min(iChunk*chunksize,sizeLMB2(nLMB2,nLMB))
               lm1=lm22lm(lm,nLMB2,nLMB)
               !l1 =lm22l(lm,nLMB2,nLMB)
               m1 =lm22m(lm,nLMB2,nLMB)
               if ( l1 == 0 ) then
                  do n_r_out=1,rscheme_oc%n_max
                     p(lm1,n_r_out)=rhs(n_r_out)
                  end do
               else
                  lmB=lmB+1
                  if ( l_double_curl ) then
                     if ( m1 > 0 ) then
                        do n_r_out=1,rscheme_oc%n_max
                           w(lm1,n_r_out)  =cmplx(rhs1(n_r_out,2*lmB-1,threadid), &
                           &                      rhs1(n_r_out,2*lmB,threadid),cp)
                        end do
                     else
                        do n_r_out=1,rscheme_oc%n_max
                           w(lm1,n_r_out)  = cmplx(rhs1(n_r_out,2*lmB-1,threadid),&
                           &                       0.0_cp,kind=cp)
                        end do
                     end if
                  else
                     if ( m1 > 0 ) then
                        do n_r_out=1,rscheme_oc%n_max
                           w(lm1,n_r_out)=cmplx(rhs1(n_r_out,2*lmB-1,threadid), &
                           &                    rhs1(n_r_out,2*lmB,threadid),cp)
                           p(lm1,n_r_out)=cmplx(rhs1(n_r_max+n_r_out,2*lmB-1,   &
                           &                    threadid),rhs1(n_r_max+n_r_out, &
                           &                    2*lmB,threadid),cp)
                        end do
                     else
                        do n_r_out=1,rscheme_oc%n_max
                           w(lm1,n_r_out)= cmplx(rhs1(n_r_out,2*lmB-1,threadid), &
                           &                    0.0_cp,kind=cp)
                           p(lm1,n_r_out)= cmplx(rhs1(n_r_max+n_r_out,2*lmB-1, &
                           &                    threadid),0.0_cp,kind=cp)
                        end do
                     end if
                  end if
               end if
            end do
            !$omp end task
         end do
         !$omp taskwait
         !$omp end task
      end do   ! end of loop over l1 subblocks
      !$omp end single
      !$omp taskwait
      !$omp single
      call solve_counter%stop_count()
      !$omp end single

      !-- set cheb modes > rscheme_oc%n_max to zero (dealiazing)
      !$omp do private(n_r_out,lm1) collapse(2)
      do n_r_out=rscheme_oc%n_max+1,n_r_max
         do lm1=llm,ulm
            w(lm1,n_r_out)=zero
            p(lm1,n_r_out)=zero
         end do
      end do
      !$omp end do
      !$omp end parallel

      !-- Roll the arrays before filling again the first block
      call tscheme%rotate_imex(dwdt)
      if ( .not. l_double_curl ) call tscheme%rotate_imex(dpdt)

      if ( tscheme%istage == tscheme%nstages ) then
         call get_pol_rhs_imp(s, xi, w, dw, ddw, p, dp, dwdt, dpdt,       &
              &               tscheme, 1, tscheme%l_imp_calc_rhs(1),      &
              &               lPressNext, lRmsNext,                       &
              &               dpdt%expl(:,:,1), l_in_cheb_space=.true.)
         ! dpdt%expl(:,:,1) needed for RMS calc: first stage explicit term
      else
         call get_pol_rhs_imp(s, xi, w, dw, ddw, p, dp, dwdt, dpdt,       &
              &               tscheme, tscheme%istage+1,                  &
              &               tscheme%l_imp_calc_rhs(tscheme%istage+1),   &
              &               lPressNext, lRmsNext,                       &
              &               dpdt%expl(:,:,1), l_in_cheb_space=.true.)
      end if


   end subroutine updateWP
!------------------------------------------------------------------------------
   subroutine prepareW_FD(tscheme, dwdt)

      !-- Input of variable
      class(type_tscheme), intent(in) :: tscheme

      !-- Input/output of scalar fields:
      type(type_tarray), intent(inout) :: dwdt

      !-- Local variables
      integer :: nR, lm_start, lm_stop, lm, l

      if ( .not. l_update_v ) return

      !-- LU factorisation of the matrix if needed
      if ( .not. lWPmat(1) ) then
         call get_wMat_Rdist(tscheme, hdif_V, wMat_FD)
         lWPmat(:)=.true.
      end if

      !$omp parallel default(shared) private(lm_start,lm_stop, nR, l, lm)
      lm_start=1; lm_stop=lm_max
      call get_openmp_blocks(lm_start,lm_stop)
      !$omp barrier

      !-- Now assemble the right hand side and store it in work_LMloc
      call tscheme%set_imex_rhs_ghost(w_ghost, dwdt, lm_start, lm_stop, 2)

      !-- Set boundary conditions
      if ( nRstart == n_r_cmb ) then
         nR=n_r_cmb
         do lm=lm_start,lm_stop
            l=st_map%lm2l(lm)
            if ( l == 0 ) cycle
            w_ghost(lm,nR)  =zero ! Non-penetration condition
            w_ghost(lm,nR-1)=zero ! Ghost zones set to zero
            w_ghost(lm,nR-2)=zero
         end do
      end if

      if ( nRstop == n_r_icb ) then
         nR=n_r_icb
         do lm=lm_start,lm_stop
            l=st_map%lm2l(lm)
            if ( l == 0 ) cycle
            w_ghost(lm,nR)=zero ! Non-penetration condition
            w_ghost(lm,nR+1)=zero ! Ghost zones set to zero
            w_ghost(lm,nR+2)=zero
         end do
      end if
      !$omp end parallel

   end subroutine prepareW_FD
!------------------------------------------------------------------------------
   subroutine fill_ghosts_W(wg)
      !
      ! This subroutine is used to fill the ghost zones.
      !

      complex(cp), intent(inout) :: wg(lm_max, nRstart-2:nRstop+2)

      !-- Local variables
      integer :: lm, l, lm_start, lm_stop
      real(cp) :: dr

      if ( .not. l_update_v ) return

      !$omp parallel default(shared) private(lm_start, lm_stop, l, lm)
      lm_start=1; lm_stop=lm_max
      call get_openmp_blocks(lm_start,lm_stop)
      !$omp barrier

      !-- Upper boundary
      dr = r(2)-r(1)
      if ( nRstart == n_r_cmb ) then ! Rank with n_r_mcb
         do lm=lm_start,lm_stop
            l=st_map%lm2l(lm)
            if ( l == 0 ) cycle
            if ( ktopv == 1 ) then  ! Stress-free
               wg(lm,nRstart-1)=-(one-half*(two*or1(1)+beta(1))*dr)/ &
               &                 (one+half*(two*or1(1)+beta(1))*dr) * wg(lm,nRstart+1)
            else ! Rigid boundary condition
               wg(lm,nRstart-1)=wg(lm,nRstart+1) ! dw=0
            end if
            wg(lm,nRstart-2)=zero
         end do
      end if

      !-- Lower boundary
      dr = r(n_r_max)-r(n_r_max-1)
      if ( nRstop == n_r_icb ) then
         do lm=lm_start,lm_stop
            l=st_map%lm2l(lm)
            if ( l == 0 ) cycle
            if ( l_full_sphere ) then
               if ( l == 1 ) then
                  wg(lm,nRstop+1)=wg(lm,nRstop-1) ! dw=0
               else
                  wg(lm,nRstop+1)=-wg(lm,nRstop-1) ! ddw=0
               end if
            else
               if ( kbotv == 1 ) then ! Stress-free
                  wg(lm,nRstop+1)=-(one+half*(two*or1(n_r_max)+beta(n_r_max))*dr)/ &
                  &                (one-half*(two*or1(n_r_max)+beta(n_r_max))*dr) *&
                  &                wg(lm,nRstop-1)
               else
                  wg(lm,nRstop+1)=wg(lm,nRstop-1) ! dw=0
               end if
            end if
            wg(lm,nRstop+2)=zero
         end do
      end if
      !$omp end parallel

   end subroutine fill_ghosts_W
!------------------------------------------------------------------------------
   subroutine updateW_FD(w, dw, ddw, dwdt, p, dp, dpdt, tscheme, lRmsNext, lPressNext)

      !-- Input of variables:
      class(type_tscheme), intent(in) :: tscheme
      logical,             intent(in) :: lRmsNext
      logical,             intent(in) :: lPressNext
      type(type_tarray),   intent(in) :: dpdt

      !-- Input/output of scalar fields:
      type(type_tarray), intent(inout) :: dwdt
      complex(cp),       intent(inout) :: w(lm_max,nRstart:nRstop) ! Poloidal potential
      !-- Output: ds
      complex(cp),       intent(out) :: dw(lm_max,nRstart:nRstop) ! Radial derivative of w
      complex(cp),       intent(out) :: ddw(lm_max,nRstart:nRstop) ! Radial derivative of w
      complex(cp),       intent(inout) :: p(lm_max,nRstart:nRstop) ! Pressure
      complex(cp),       intent(out) :: dp(lm_max,nRstart:nRstop) ! Radial derivative of p

      !-- Local variables
      integer :: nR, lm_start, lm_stop, lm

      if ( .not. l_update_v ) return

      if ( lPressNext .and. tscheme%istage == 1) then
         ! Store old dw
         !$omp parallel do collapse(2)
         do nR=nRstart,nRstop
            do lm=1,lm_max
               dwold(lm,nR)=dw(lm,nR)
            end do
         end do
         !$omp end parallel do
      end if

      !-- Roll the arrays before filling again the first block
      call tscheme%rotate_imex(dwdt)

      !-- Calculation of the implicit part
      if ( tscheme%istage == tscheme%nstages ) then
         call get_pol_rhs_imp_ghost(w_ghost, dw, ddw, p, dp, dwdt, tscheme, 1, &
              &                     tscheme%l_imp_calc_rhs(1), lPressNext,     &
              &                     lRmsNext, dpdt%expl(:,:,1))
      else
         call get_pol_rhs_imp_ghost(w_ghost, dw, ddw, p, dp, dwdt, tscheme,   &
              &                     tscheme%istage+1,                         &
              &                     tscheme%l_imp_calc_rhs(tscheme%istage+1), &
              &                     lPressNext, lRmsNext, dpdt%expl(:,:,1))
      end if

      !$omp parallel default(shared) private(lm_start,lm_stop,nR,lm)
      lm_start=1; lm_stop=lm_max
      call get_openmp_blocks(lm_start,lm_stop)
      !$omp barrier

      !-- Array copy from w_ghost to w
      do nR=nRstart,nRstop
         do lm=lm_start,lm_stop
            w(lm,nR)=w_ghost(lm,nR)
         end do
      end do
      !$omp end parallel

   end subroutine updateW_FD
!------------------------------------------------------------------------------
   subroutine get_pol(w, work)
      !
      !  Get the poloidal potential from the solve of an elliptic equation.
      !  Careful: the output is in Chebyshev space!
      !

      !-- Input field
      complex(cp), intent(in) :: work(llm:ulm,n_r_max)

      !-- Output field
      complex(cp), intent(out) :: w(llm:ulm,n_r_max)

      !-- Local variables:
      integer :: l1,m1          ! degree and order
      integer :: lm1,lm,lmB     ! position of (l,m) in array
      integer :: lmStart_00     ! excluding l=0,m=0
      integer :: nLMB2
      integer :: nR             ! counts radial grid points
      integer :: n_r_out         ! counts cheb modes
      integer :: nLMB

      integer, pointer :: nLMBs2(:),lm2l(:),lm2m(:)
      integer, pointer :: sizeLMB2(:,:),lm2(:,:)
      integer, pointer :: lm22lm(:,:,:),lm22l(:,:,:),lm22m(:,:,:)

      integer :: nChunks,iChunk,lmB0,size_of_last_chunk,threadid

      if ( .not. l_update_v ) return

      nLMBs2(1:n_procs) => lo_sub_map%nLMBs2
      sizeLMB2(1:,1:) => lo_sub_map%sizeLMB2
      lm22lm(1:,1:,1:) => lo_sub_map%lm22lm
      lm22l(1:,1:,1:) => lo_sub_map%lm22l
      lm22m(1:,1:,1:) => lo_sub_map%lm22m
      lm2(0:,0:) => lo_map%lm2
      lm2l(1:lm_max) => lo_map%lm2l
      lm2m(1:lm_max) => lo_map%lm2m

      nLMB       =1+rank
      lmStart_00 =max(2,llm)

      !-- Compute the right hand side
      !$omp parallel default(shared)
      !$omp single
      call solve_counter%start_count()
      !$omp end single
      !$omp single
      ! each of the nLMBs2(nLMB) subblocks have one l value
      do nLMB2=1,nLMBs2(nLMB)

         !$omp task default(shared) &
         !$omp firstprivate(nLMB2) &
         !$omp private(lm,lm1,l1,m1,lmB,iChunk,nChunks,size_of_last_chunk,threadid) &
         !$omp shared(dwold,nLMB,nLMBs2,rhs0)
         nChunks = (sizeLMB2(nLMB2,nLMB)+chunksize-1)/chunksize
         size_of_last_chunk=chunksize+(sizeLMB2(nLMB2,nLMB)-nChunks*chunksize)

         l1=lm22l(1,nLMB2,nLMB)

         if ( l1 > 0 .and. .not. l_ellMat(l1) ) then
            call get_elliptic_mat(l1, ellMat(nLMB2))
            l_ellMat(l1) = .true.
         end if

         do iChunk=1,nChunks
            !$omp task if (nChunks>1) default(shared) &
            !$omp firstprivate(iChunk) &
            !$omp private(lmB0,lmB,lm,lm1,m1,nR,n_r_out) &
            !$omp private(threadid)

#ifdef WITHOMP
            threadid = omp_get_thread_num()
#else
            threadid = 0
#endif
            lmB0=(iChunk-1)*chunksize
            lmB=lmB0
            do lm=lmB0+1,min(iChunk*chunksize,sizeLMB2(nLMB2,nLMB))
               lm1=lm22lm(lm,nLMB2,nLMB)
               m1 =lm22m(lm,nLMB2,nLMB)

               if ( l1 /= 0 ) then
                  lmB=lmB+1
                  rhs0(1,2*lmB-1,threadid)        =0.0_cp
                  rhs0(1,2*lmB,threadid)          =0.0_cp
                  rhs0(2,2*lmB-1,threadid)        =0.0_cp
                  rhs0(2,2*lmB,threadid)          =0.0_cp
                  rhs0(n_r_max-1,2*lmB-1,threadid)=0.0_cp
                  rhs0(n_r_max-1,2*lmB,threadid)  =0.0_cp
                  rhs0(n_r_max,2*lmB-1,threadid)  =0.0_cp
                  rhs0(n_r_max,2*lmB,threadid)    =0.0_cp
                  do nR=3,n_r_max-2
                     rhs0(nR,2*lmB-1,threadid)= real(work(lm1,nR))
                     rhs0(nR,2*lmB,threadid)  =aimag(work(lm1,nR))
                  end do
               end if
            end do

            if ( lmB > lmB0 ) then
               call ellMat(nLMB2)%solve(rhs0(:,2*(lmB0+1)-1:2*lmB,threadid),2*(lmB-lmB0))
            end if

            lmB=lmB0
            do lm=lmB0+1,min(iChunk*chunksize,sizeLMB2(nLMB2,nLMB))
               lm1=lm22lm(lm,nLMB2,nLMB)
               m1 =lm22m(lm,nLMB2,nLMB)
               if ( l1 /= 0 ) then
                  lmB=lmB+1
                  if ( m1 > 0 ) then
                     do n_r_out=1,rscheme_oc%n_max
                        w(lm1,n_r_out)  =cmplx(rhs0(n_r_out,2*lmB-1,threadid), &
                        &                      rhs0(n_r_out,2*lmB,threadid),cp)
                     end do
                  else
                     do n_r_out=1,rscheme_oc%n_max
                        w(lm1,n_r_out)  = cmplx(rhs0(n_r_out,2*lmB-1,threadid),&
                        &                       0.0_cp,kind=cp)
                     end do
                  end if
               end if
            end do
            !$omp end task
         end do
         !$omp end task
      end do   ! end of loop over l1 subblocks
      !$omp end single
      !$omp single
      call solve_counter%stop_count()
      !$omp end single

      !-- set cheb modes > n_cheb_max to zero (dealiazing)
      !$omp do private(n_r_out,lm1) collapse(2)
      do n_r_out=rscheme_oc%n_max+1,n_r_max
         do lm1=llm,ulm
            w(lm1,n_r_out)=zero
         end do
      end do
      !$omp end do

      !$omp end parallel

   end subroutine get_pol
!------------------------------------------------------------------------------
   subroutine finish_exp_pol(dVxVhLM, dw_exp_last)

      !-- Input variables
      complex(cp), intent(inout) :: dVxVhLM(llm:ulm,n_r_max)

      !-- Output variables
      complex(cp), intent(inout) :: dw_exp_last(llm:ulm,n_r_max)

      !-- Local variables
      integer :: n_r, start_lm, stop_lm

      !$omp parallel default(shared) private(start_lm,stop_lm)
      start_lm=llm; stop_lm=ulm
      call get_openmp_blocks(start_lm,stop_lm)
      call get_dr( dVxVhLM,work_LMloc,ulm-llm+1,start_lm-llm+1,    &
           &       stop_lm-llm+1,n_r_max,rscheme_oc, nocopy=.true. )
      !$omp barrier

      !$omp do
      do n_r=1,n_r_max
         dw_exp_last(:,n_r)= dw_exp_last(:,n_r)+or2(n_r)*work_LMloc(:,n_r)
      end do
      !$omp end do
      !$omp end parallel

   end subroutine finish_exp_pol
!------------------------------------------------------------------------------
   subroutine finish_exp_pol_Rdist(dVxVhLM, dw_exp_last)

      !-- Input variables
      complex(cp), intent(inout) :: dVxVhLM(lm_max,nRstart:nRstop)

      !-- Output variables
      complex(cp), intent(inout) :: dw_exp_last(lm_max,nRstart:nRstop)

      !-- Local variables
      complex(cp) :: work_Rloc(lm_max,nRstart:nRstop)
      integer :: n_r, start_lm, stop_lm, l, lm
<<<<<<< HEAD
      real(cp) :: dLh
=======
>>>>>>> 8a725f6f

      call get_dr_Rloc(dVxVhLM, work_Rloc, lm_max, nRstart, nRstop, n_r_max, &
           &           rscheme_oc)

<<<<<<< HEAD
      !$omp parallel default(shared) private(n_r, lm, l, dLh, start_lm, stop_lm)
=======
      !$omp parallel default(shared) private(n_r, lm, l, start_lm, stop_lm)
>>>>>>> 8a725f6f
      start_lm=1; stop_lm=lm_max
      call get_openmp_blocks(start_lm, stop_lm)
      !$omp barrier

      do n_r=nRstart,nRstop
         do lm=start_lm,stop_lm
<<<<<<< HEAD
            dw_exp_last(lm,n_r)=dw_exp_last(lm,n_r)+or2(n_r)*work_Rloc(lm,n_r)
         end do
      end do

      if ( l_heat .and. l_parallel_solve ) then
         do n_r=nRstart,nRstop
            do lm=start_lm,stop_lm
               l = st_map%lm2l(lm)
               dLh = real(l*(l+1),cp)
               dw_exp_last(lm,n_r)=dw_exp_last(lm,n_r)+dLh*or2(n_r)*BuoFac* &
               &                   rgrav(n_r)*s_Rloc(lm,n_r)
            end do
         end do
      end if

      if ( l_chemical_conv .and. l_parallel_solve ) then
         do n_r=nRstart,nRstop
            do lm=start_lm,stop_lm
               l = st_map%lm2l(lm)
               dLh = real(l*(l+1),cp)
               dw_exp_last(lm,n_r)=dw_exp_last(lm,n_r)+dLh*or2(n_r)*ChemFac* &
               &                   rgrav(n_r)*xi_Rloc(lm,n_r)
            end do
         end do
      end if
=======
            l = st_map%lm2l(lm)
            if ( l == 0 ) cycle
            dw_exp_last(lm,n_r)=dw_exp_last(lm,n_r)+or2(n_r)*work_Rloc(lm,n_r)
         end do
      end do
>>>>>>> 8a725f6f
      !$omp end parallel

   end subroutine finish_exp_pol_Rdist
!------------------------------------------------------------------------------
   subroutine get_pol_rhs_imp(s, xi, w, dw, ddw, p, dp, dwdt, dpdt, tscheme,     &
              &               istage, l_calc_lin, lPressNext, lRmsNext, dp_expl, &
              &               l_in_cheb_space)
      !
      ! This subroutine computes the derivatives of w and p and assemble the
      ! implicit stage if needed.
      !

      !-- Input variables
      integer,             intent(in) :: istage
      class(type_tscheme), intent(in) :: tscheme
      complex(cp),         intent(in) :: s(llm:ulm,n_r_max)
      complex(cp),         intent(in) :: xi(llm:ulm,n_r_max)
      logical,             intent(in) :: l_calc_lin
      logical,             intent(in) :: lPressNext
      logical,             intent(in) :: lRmsNext
      logical, optional,   intent(in) :: l_in_cheb_space
      complex(cp),         intent(in) :: dp_expl(llm:ulm,n_r_max)

      !-- Output variables
      type(type_tarray), intent(inout) :: dwdt
      type(type_tarray), intent(inout) :: dpdt
      complex(cp),       intent(inout) :: w(llm:ulm,n_r_max)
      complex(cp),       intent(inout) :: p(llm:ulm,n_r_max)
      complex(cp),       intent(out) :: dp(llm:ulm,n_r_max)
      complex(cp),       intent(out) :: dw(llm:ulm,n_r_max)
      complex(cp),       intent(out) :: ddw(llm:ulm,n_r_max)

      !-- Local variables
      logical :: l_in_cheb
      integer :: n_r_top, n_r_bot, l1, lmStart_00
      integer :: n_r, lm, start_lm, stop_lm
      integer, pointer :: lm2l(:),lm2m(:)
      real(cp) :: dL

      if ( present(l_in_cheb_space) ) then
         l_in_cheb = l_in_cheb_space
      else
         l_in_cheb = .false.
      end if

      lm2l(1:lm_max) => lo_map%lm2l
      lm2m(1:lm_max) => lo_map%lm2m
      lmStart_00 =max(2,llm)

      !$omp parallel default(shared)  private(start_lm, stop_lm)
      start_lm=llm; stop_lm=ulm
      call get_openmp_blocks(start_lm,stop_lm)

      !$omp single
      call dct_counter%start_count()
      !$omp end single
      if ( l_double_curl ) then
         call get_ddr( w, dw, ddw, ulm-llm+1, start_lm-llm+1,  &
              &       stop_lm-llm+1, n_r_max, rscheme_oc,      &
              &       l_dct_in=.not. l_in_cheb )
         call get_ddr( ddw, work_LMloc, ddddw, ulm-llm+1, start_lm-llm+1,  &
              &       stop_lm-llm+1, n_r_max, rscheme_oc )
      else
         call get_dddr( w, dw, ddw, work_LMloc, ulm-llm+1, start_lm-llm+1, &
              &         stop_lm-llm+1, n_r_max, rscheme_oc,                &
              &         l_dct_in=.not. l_in_cheb)
         call get_dr( p, dp, ulm-llm+1, start_lm-llm+1, stop_lm-llm+1, &
              &       n_r_max, rscheme_oc, l_dct_in=.not. l_in_cheb)
         if ( l_in_cheb ) call rscheme_oc%costf1(p,ulm-llm+1,start_lm-llm+1, &
                               &                 stop_lm-llm+1)
      end if
      if ( l_in_cheb ) call rscheme_oc%costf1(w,ulm-llm+1,start_lm-llm+1, &
                            &                 stop_lm-llm+1)
      !$omp barrier
      !$omp single
      call dct_counter%stop_count()
      !$omp end single

      if ( istage == 1 ) then
         if ( l_double_curl ) then
            !$omp do private(n_r,lm,l1,dL)
            do n_r=2,n_r_max-1
               do lm=lmStart_00,ulm
                  l1 = lm2l(lm)
                  dL = real(l1*(l1+1),cp)
                  dwdt%old(lm,n_r,istage)=dL*or2(n_r)* ( -orho1(n_r)*(  &
                  &                   ddw(lm,n_r)-beta(n_r)*dw(lm,n_r)- &
                  &                             dL*or2(n_r)* w(lm,n_r) ) )
               end do
            end do
            !$omp end do
         else
            !$omp do private(n_r,lm,l1,dL)
            do n_r=2,n_r_max-1
               do lm=lmStart_00,ulm
                  l1 = lm2l(lm)
                  dL = real(l1*(l1+1),cp)
                  dwdt%old(lm,n_r,istage)= dL*or2(n_r)*w(lm,n_r)
                  dpdt%old(lm,n_r,istage)=-dL*or2(n_r)*dw(lm,n_r)
               end do
            end do
            !$omp end do
         end if
      end if

      if ( l_calc_lin .or. (tscheme%istage==tscheme%nstages .and. lRmsNext)) then

         if ( lRmsNext .and. tscheme%istage == tscheme%nstages ) then
            n_r_top=n_r_cmb
            n_r_bot=n_r_icb
         else
            n_r_top=n_r_cmb+1
            n_r_bot=n_r_icb-1
         end if

         !-- Calculate explicit time step part:
         if ( l_double_curl ) then

            if ( lPressNext ) then
               n_r_top=n_r_cmb
               n_r_bot=n_r_icb
            end if

            !$omp do private(n_r,lm,l1,Dif,Buo,dL)
            do n_r=n_r_top,n_r_bot
               do lm=lmStart_00,ulm
                  l1=lm2l(lm)
                  dL=real(l1*(l1+1),cp)

                  Dif(lm)=-hdif_V(l1)*dL*or2(n_r)*visc(n_r)*orho1(n_r)*      (      &
                  &                                                  ddddw(lm,n_r)  &
                  &            +two*( dLvisc(n_r)-beta(n_r) ) * work_LMloc(lm,n_r)  &
                  &        +( ddLvisc(n_r)-two*dbeta(n_r)+dLvisc(n_r)*dLvisc(n_r)+  &
                  &           beta(n_r)*beta(n_r)-three*dLvisc(n_r)*beta(n_r)-two*  &
                  &           or1(n_r)*(dLvisc(n_r)+beta(n_r))-two*or2(n_r)*dL ) *  &
                  &                                                    ddw(lm,n_r)  &
                  &        +( -ddbeta(n_r)-dbeta(n_r)*(two*dLvisc(n_r)-beta(n_r)+   &
                  &           two*or1(n_r))-ddLvisc(n_r)*(beta(n_r)+two*or1(n_r))+  &
                  &           beta(n_r)*beta(n_r)*(dLvisc(n_r)+two*or1(n_r))-       &
                  &           beta(n_r)*(dLvisc(n_r)*dLvisc(n_r)-two*or2(n_r))-     &
                  &           two*dLvisc(n_r)*or1(n_r)*(dLvisc(n_r)-or1(n_r))+      &
                  &           two*(two*or1(n_r)+beta(n_r)-dLvisc(n_r))*or2(n_r)*dL) &
                  &                                    *                dw(lm,n_r)  &
                  &        + dL*or2(n_r)* ( two*dbeta(n_r)+ddLvisc(n_r)+            &
                  &          dLvisc(n_r)*dLvisc(n_r)-two*third*beta(n_r)*beta(n_r)+ &
                  &          dLvisc(n_r)*beta(n_r)+two*or1(n_r)*(two*dLvisc(n_r)-   &
                  &          beta(n_r)-three*or1(n_r))+dL*or2(n_r) ) *   w(lm,n_r) )

                  Buo(lm) = zero
                  if ( l_heat ) Buo(lm) = BuoFac*dL*or2(n_r)*rgrav(n_r)*s(lm,n_r)
                  if ( l_chemical_conv ) Buo(lm) = Buo(lm)+ChemFac*dL*or2(n_r)*&
                  &                                rgrav(n_r)*xi(lm,n_r)

                  if ( l_parallel_solve ) then
                     dwdt%impl(lm,n_r,istage)=Dif(lm)
                  else
                     dwdt%impl(lm,n_r,istage)=Dif(lm)+Buo(lm)
                  end if

                  if ( l1 /= 0 .and. lPressNext .and. &
                  &    tscheme%istage==tscheme%nstages) then
                     ! In the double curl formulation, we can estimate the pressure
                     ! if required.
                     p(lm,n_r)=-r(n_r)*r(n_r)/dL*                 dp_expl(lm,n_r)  &
                     &            -one/tscheme%dt(1)*(dw(lm,n_r)-dwold(lm,n_r))+   &
                     &              hdif_V(l1)*visc(n_r)* ( work_LMloc(lm,n_r)     &
                     &                       - (beta(n_r)-dLvisc(n_r))*ddw(lm,n_r) &
                     &            - ( dL*or2(n_r)+dLvisc(n_r)*beta(n_r)+dbeta(n_r) &
                     &                  + two*(dLvisc(n_r)+beta(n_r))*or1(n_r)     &
                     &                                              ) * dw(lm,n_r) &
                     &             + dL*or2(n_r)*(two*or1(n_r)+two*third*beta(n_r) &
                     &                     +dLvisc(n_r) )   *            w(lm,n_r) )
                  end if

                  if ( lRmsNext .and. tscheme%istage==tscheme%nstages ) then
                     !-- In case RMS force balance is required, one needs to also
                     !-- compute the classical diffusivity that is used in the non
                     !-- double-curl version
                     Dif(lm) = hdif_V(l1)*dL*or2(n_r)*visc(n_r) *  ( ddw(lm,n_r)   &
                     &        +(two*dLvisc(n_r)-third*beta(n_r))*     dw(lm,n_r)   &
                     &        -( dL*or2(n_r)+four*third*( dbeta(n_r)+dLvisc(n_r)*  &
                     &           beta(n_r)+(three*dLvisc(n_r)+beta(n_r))*or1(n_r)))&
                     &                                         *       w(lm,n_r) )
                  end if
               end do
               if ( lRmsNext .and. tscheme%istage==tscheme%nstages ) then
                  call hInt2Pol(Dif,llm,ulm,n_r,lmStart_00,ulm, &
                       &        DifPolLMr(llm:ulm,n_r),         &
                       &        DifPol2hInt(:,n_r),lo_map)
               end if
            end do
            !$omp end do

         else

            !$omp do private(n_r,lm,l1,Dif,Buo,Pre,dL)
            do n_r=n_r_top,n_r_bot
               do lm=lmStart_00,ulm
                  l1=lm2l(lm)
                  dL=real(l1*(l1+1),cp)

                  Dif(lm) = hdif_V(l1)*dL*or2(n_r)*visc(n_r)*(      ddw(lm,n_r)   &
                  &        +(two*dLvisc(n_r)-third*beta(n_r))*       dw(lm,n_r)   &
                  &        -( dL*or2(n_r)+four*third*( dbeta(n_r)+dLvisc(n_r)*    &
                  &          beta(n_r)+(three*dLvisc(n_r)+beta(n_r))*or1(n_r)) )* &
                  &                                                   w(lm,n_r)  )
                  Pre(lm) = -dp(lm,n_r)+beta(n_r)*p(lm,n_r)
                  Buo(lm) = zero
                  if ( l_heat )  Buo(lm) = BuoFac*rho0(n_r)*rgrav(n_r)*s(lm,n_r)
                  if ( l_chemical_conv ) Buo(lm) = Buo(lm)+ChemFac*rho0(n_r)* &
                  &                                rgrav(n_r)*xi(lm,n_r)
                  if ( l_parallel_solve ) then
                     dwdt%impl(lm,n_r,istage)=Pre(lm)+Dif(lm)
                  else
                     dwdt%impl(lm,n_r,istage)=Pre(lm)+Dif(lm)+Buo(lm)
                  end if
                  dpdt%impl(lm,n_r,istage)=               dL*or2(n_r)*p(lm,n_r) &
                  &            + hdif_V(l1)*visc(n_r)*dL*or2(n_r)               &
                  &                                     * ( -work_LMloc(lm,n_r) &
                  &                       + (beta(n_r)-dLvisc(n_r))*ddw(lm,n_r) &
                  &            + ( dL*or2(n_r)+dLvisc(n_r)*beta(n_r)+dbeta(n_r) &
                  &                  + two*(dLvisc(n_r)+beta(n_r))*or1(n_r)     &
                  &                                           ) *    dw(lm,n_r) &
                  &            - dL*or2(n_r)* ( two*or1(n_r)+two*third*beta(n_r)&
                  &                     +dLvisc(n_r) )   *           w(lm,n_r)  )
               end do
               if ( lRmsNext .and. tscheme%istage==tscheme%nstages ) then
                  call hInt2Pol(Dif,llm,ulm,n_r,lmStart_00,ulm, &
                       &        DifPolLMr(llm:ulm,n_r),         &
                       &        DifPol2hInt(:,n_r),lo_map)
               end if
            end do
            !$omp end do

         end if

      end if

      ! In case pressure is needed in the double curl formulation
      ! we also have to compute the radial derivative of p
      if ( lPressNext .and. l_double_curl ) then
         call get_dr( p, dp, ulm-llm+1, start_lm-llm+1, stop_lm-llm+1, &
              &       n_r_max, rscheme_oc)
         !$omp barrier
      end if

      !$omp end parallel

   end subroutine get_pol_rhs_imp
!------------------------------------------------------------------------------
   subroutine get_pol_rhs_imp_ghost(wg, dw, ddw, p, dp, dwdt, tscheme, istage, &
              &                    l_calc_lin, lPressNext, lRmsNext, dp_expl)
      !
      ! This subroutine computes the derivatives of w and p and assemble the
      ! implicit stage if needed.
      !

      !-- Input variables
      integer,             intent(in) :: istage
      class(type_tscheme), intent(in) :: tscheme
      logical,             intent(in) :: l_calc_lin
      logical,             intent(in) :: lPressNext
      logical,             intent(in) :: lRmsNext
      complex(cp),         intent(in) :: dp_expl(lm_max,nRstart:nRstop)

      !-- Output variables
      type(type_tarray), intent(inout) :: dwdt
      complex(cp),       intent(inout) :: wg(lm_max,nRstart-2:nRstop+2)
      complex(cp),       intent(inout) :: p(lm_max,nRstart:nRstop)
      complex(cp),       intent(out) :: dp(lm_max,nRstart:nRstop)
      complex(cp),       intent(out) :: dw(lm_max,nRstart:nRstop)
      complex(cp),       intent(out) :: ddw(lm_max,nRstart:nRstop)

      !-- Local variables
      complex(cp) :: work_Rloc(lm_max,nRstart:nRstop), dddw_Rloc(lm_max,nRstart:nRstop)
      integer :: n_r, l, lm, start_lm, stop_lm
      real(cp) :: dL

      !$omp parallel default(shared)  private(start_lm, stop_lm, n_r, lm, l, dL)
      start_lm=1; stop_lm=lm_max
      call get_openmp_blocks(start_lm,stop_lm)

      !$omp single
      call dct_counter%start_count()
      !$omp end single
      call get_ddddr_ghost(wg, dw, ddw, dddw_Rloc, work_Rloc, lm_max, start_lm, &
           &               stop_lm, nRstart, nRstop, rscheme_oc)
      !$omp single
      call dct_counter%stop_count()
      !$omp end single
      !$omp barrier

      if ( istage == 1 ) then
         do n_r=nRstart,nRstop
            do lm=start_lm,stop_lm
               l = st_map%lm2l(lm)
               dL = real(l*(l+1),cp)
               dwdt%old(lm,n_r,istage)=dL*or2(n_r)* ( -orho1(n_r)*(  &
               &                   ddw(lm,n_r)-beta(n_r)*dw(lm,n_r)- &
               &                            dL*or2(n_r)* wg(lm,n_r) ) )
            end do
         end do
      end if

      if ( l_calc_lin ) then

         do n_r=nRstart,nRstop
            do lm=start_lm,stop_lm
               l=st_map%lm2l(lm)
               if ( l == 0 ) cycle
               dL=real(l*(l+1),cp)

               dwdt%impl(lm,n_r,istage)=-hdif_V(l)*dL*or2(n_r)*visc(n_r)         &
               &                                                   *orho1(n_r)*( &
               &                                              work_Rloc(lm,n_r)  &
               &             +two*( dLvisc(n_r)-beta(n_r) ) * dddw_Rloc(lm,n_r)  &
               &        +( ddLvisc(n_r)-two*dbeta(n_r)+dLvisc(n_r)*dLvisc(n_r)+  &
               &           beta(n_r)*beta(n_r)-three*dLvisc(n_r)*beta(n_r)-two*  &
               &           or1(n_r)*(dLvisc(n_r)+beta(n_r))-two*or2(n_r)*dL ) *  &
               &                                                    ddw(lm,n_r)  &
               &        +( -ddbeta(n_r)-dbeta(n_r)*(two*dLvisc(n_r)-beta(n_r)+   &
               &           two*or1(n_r))-ddLvisc(n_r)*(beta(n_r)+two*or1(n_r))+  &
               &           beta(n_r)*beta(n_r)*(dLvisc(n_r)+two*or1(n_r))-       &
               &           beta(n_r)*(dLvisc(n_r)*dLvisc(n_r)-two*or2(n_r))-     &
               &           two*dLvisc(n_r)*or1(n_r)*(dLvisc(n_r)-or1(n_r))+      &
               &           two*(two*or1(n_r)+beta(n_r)-dLvisc(n_r))*or2(n_r)*dL) &
               &                                    *                dw(lm,n_r)  &
               &        + dL*or2(n_r)* ( two*dbeta(n_r)+ddLvisc(n_r)+            &
               &          dLvisc(n_r)*dLvisc(n_r)-two*third*beta(n_r)*beta(n_r)+ &
               &          dLvisc(n_r)*beta(n_r)+two*or1(n_r)*(two*dLvisc(n_r)-   &
               &          beta(n_r)-three*or1(n_r))+dL*or2(n_r) ) *   wg(lm,n_r) )
            end do
         end do
      end if
      !$omp end parallel

      if ( tscheme%istage==tscheme%nstages .and. lRmsNext) then
         !-- Recompute third derivative to have the boundary point right
         call get_dr_Rloc(ddw, dddw_Rloc, lm_max, nRstart, nRstop, n_r_max, rscheme_oc )

         !$omp parallel default(shared)  private(start_lm, stop_lm, n_r, lm, l, dL)
         start_lm=1; stop_lm=lm_max
         call get_openmp_blocks(start_lm,stop_lm)

         do n_r=nRstart,nRstop
            do lm=start_lm,stop_lm
               l=st_map%lm2l(lm)
               if ( l == 0 ) cycle
               dL=real(l*(l+1),cp)

               if ( l /= 0 .and. lPressNext ) then
                  ! In the double curl formulation, we can estimate the pressure
                  ! if required.
                  p(lm,n_r)=-r(n_r)*r(n_r)/dL*                 dp_expl(lm,n_r)  &
                  &            -one/tscheme%dt(1)*(dw(lm,n_r)-dwold(lm,n_r))+   &
                  &              hdif_V(l)*visc(n_r)* (   dddw_Rloc(lm,n_r)     &
                  &                       - (beta(n_r)-dLvisc(n_r))*ddw(lm,n_r) &
                  &            - ( dL*or2(n_r)+dLvisc(n_r)*beta(n_r)+dbeta(n_r) &
                  &                  + two*(dLvisc(n_r)+beta(n_r))*or1(n_r)     &
                  &                                              ) * dw(lm,n_r) &
                  &             + dL*or2(n_r)*(two*or1(n_r)+two*third*beta(n_r) &
                  &                     +dLvisc(n_r) )  *           wg(lm,n_r) )
               end if

               if ( lRmsNext ) then
                  !-- In case RMS force balance is required, one needs to also
                  !-- compute the classical diffusion that is used in the non
                  !-- double-curl version
                  Dif(lm) =  hdif_V(l)*dL*or2(n_r)*visc(n_r) *  ( ddw(lm,n_r)   &
                  &        +(two*dLvisc(n_r)-third*beta(n_r))*     dw(lm,n_r)   &
                  &        -( dL*or2(n_r)+four*third*( dbeta(n_r)+dLvisc(n_r)*  &
                  &           beta(n_r)+(three*dLvisc(n_r)+beta(n_r))*or1(n_r)))&
                  &                                         *       wg(lm,n_r) )
               end if
            end do
            if ( lRmsNext .and. tscheme%istage==tscheme%nstages ) then
               call hInt2Pol(Dif,1,lm_max,n_r,start_lm,stop_lm,DifPolLMr(:,n_r),  &
                    &        DifPol2hInt(:,n_r),st_map)
            end if
         end do

         !$omp end parallel
      end if

      ! In case pressure is needed in the double curl formulation
      ! we also have to compute the radial derivative of p
      if ( lPressNext ) then
         call get_dr_Rloc(p, dp, lm_max, nRstart, nRstop, n_r_max, rscheme_oc )
      end if

   end subroutine get_pol_rhs_imp_ghost
!------------------------------------------------------------------------------
   subroutine assemble_pol(s, xi, w, dw, ddw, p, dp, dwdt, dpdt, dp_expl, &
              &            tscheme, lPressNext, lRmsNext)
      !
      ! This subroutine is used to assemble w and dw/dr when IMEX RK time schemes
      ! which necessitate an assembly stage are employed. Robin-type boundary
      ! conditions are enforced using Canuto (1986) approach.
      !

      !-- Input variables
      complex(cp),         intent(in) :: s(llm:ulm,n_r_max)
      complex(cp),         intent(in) :: xi(llm:ulm,n_r_max)
      complex(cp),         intent(in) :: dp_expl(llm:ulm,n_r_max)
      class(type_tscheme), intent(in) :: tscheme
      logical,             intent(in) :: lPressNext
      logical,             intent(in) :: lRmsNext

      !-- Output variable
      type(type_tarray), intent(inout) :: dwdt
      type(type_tarray), intent(inout) :: dpdt
      complex(cp),       intent(inout) :: w(llm:ulm,n_r_max)
      complex(cp),       intent(out) :: dw(llm:ulm,n_r_max)
      complex(cp),       intent(out) :: ddw(llm:ulm,n_r_max)
      complex(cp),       intent(inout) :: p(llm:ulm,n_r_max)
      complex(cp),       intent(inout) :: dp(llm:ulm,n_r_max)

      !-- Local variables
      real(cp) :: fac_top, fac_bot
      integer :: n_r_top, n_r_bot, l1, m1, lmStart_00
      integer :: n_r, lm, start_lm, stop_lm
      integer, pointer :: lm2l(:), lm2m(:)
      real(cp) :: dL

      lm2l(1:lm_max) => lo_map%lm2l
      lm2m(1:lm_max) => lo_map%lm2m
      lmStart_00 =max(2,llm)

      call tscheme%assemble_imex(work_LMloc, dwdt)
      if ( l_double_curl) then
         call get_pol(w, work_LMloc)
      else
         call tscheme%assemble_imex(ddw, dpdt) ! Use ddw as a work array
      end if

      !$omp parallel default(shared)  private(start_lm, stop_lm)
      start_lm=llm; stop_lm=ulm
      call get_openmp_blocks(start_lm,stop_lm)

      if ( l_double_curl) then

         !$omp single
         call dct_counter%start_count()
         !$omp end single
         call get_ddr( w, dw, ddw, ulm-llm+1, start_lm-llm+1,  &
              &       stop_lm-llm+1, n_r_max, rscheme_oc,      &
              &       l_dct_in=.false. )
         call get_ddr( ddw, work_LMloc, ddddw, ulm-llm+1, start_lm-llm+1,  &
              &       stop_lm-llm+1, n_r_max, rscheme_oc )
         call rscheme_oc%costf1(w,ulm-llm+1,start_lm-llm+1,stop_lm-llm+1)
         !$omp barrier
         !$omp single
         call dct_counter%stop_count()
         !$omp end single

         !$omp do private(n_r,lm,l1,dL)
         do n_r=2,n_r_max-1
            do lm=lmStart_00,ulm
               l1 = lm2l(lm)
               dL = real(l1*(l1+1),cp)
               dwdt%old(lm,n_r,1)=-dL*or2(n_r)*orho1(n_r)*(         &
               &                  ddw(lm,n_r)-beta(n_r)*dw(lm,n_r)- &
               &                         dL*or2(n_r)* w(lm,n_r) )
            end do
         end do
         !$omp end do

         if ( tscheme%l_imp_calc_rhs(1) .or. lRmsNext ) then
            if ( lRmsNext ) then
               n_r_top=n_r_cmb
               n_r_bot=n_r_icb
            else
               n_r_top=n_r_cmb+1
               n_r_bot=n_r_icb-1
            end if

            !$omp do private(n_r,lm,l1,Dif,Buo,dL)
            do n_r=n_r_top,n_r_bot
               do lm=lmStart_00,ulm
                  l1=lm2l(lm)
                  dL=real(l1*(l1+1),cp)

                  Dif(lm)=-hdif_V(l1)*dL*or2(n_r)*visc(n_r)*orho1(n_r)*      (      &
                  &                                                  ddddw(lm,n_r)  &
                  &            +two*( dLvisc(n_r)-beta(n_r) ) * work_LMloc(lm,n_r)  &
                  &        +( ddLvisc(n_r)-two*dbeta(n_r)+dLvisc(n_r)*dLvisc(n_r)+  &
                  &           beta(n_r)*beta(n_r)-three*dLvisc(n_r)*beta(n_r)-two*  &
                  &           or1(n_r)*(dLvisc(n_r)+beta(n_r))-two*or2(n_r)*dL ) *  &
                  &                                                    ddw(lm,n_r)  &
                  &        +( -ddbeta(n_r)-dbeta(n_r)*(two*dLvisc(n_r)-beta(n_r)+   &
                  &           two*or1(n_r))-ddLvisc(n_r)*(beta(n_r)+two*or1(n_r))+  &
                  &           beta(n_r)*beta(n_r)*(dLvisc(n_r)+two*or1(n_r))-       &
                  &           beta(n_r)*(dLvisc(n_r)*dLvisc(n_r)-two*or2(n_r))-     &
                  &           two*dLvisc(n_r)*or1(n_r)*(dLvisc(n_r)-or1(n_r))+      &
                  &           two*(two*or1(n_r)+beta(n_r)-dLvisc(n_r))*or2(n_r)*dL) &
                  &                                    *                dw(lm,n_r)  &
                  &        + dL*or2(n_r)* ( two*dbeta(n_r)+ddLvisc(n_r)+            &
                  &          dLvisc(n_r)*dLvisc(n_r)-two*third*beta(n_r)*beta(n_r)+ &
                  &          dLvisc(n_r)*beta(n_r)+two*or1(n_r)*(two*dLvisc(n_r)-   &
                  &          beta(n_r)-three*or1(n_r))+dL*or2(n_r) ) *   w(lm,n_r) )

                  Buo(lm) = zero
                  if ( l_heat ) Buo(lm) = BuoFac*dL*or2(n_r)*rgrav(n_r)*s(lm,n_r)
                  if ( l_chemical_conv ) Buo(lm) = Buo(lm)+ChemFac*dL*or2(n_r)*&
                  &                                rgrav(n_r)*xi(lm,n_r)

                  if ( l_parallel_solve ) then
                     dwdt%impl(lm,n_r,1)=Dif(lm)
                  else
                     dwdt%impl(lm,n_r,1)=Dif(lm)+Buo(lm)
                  end if

                  if ( l1 /= 0 .and. lPressNext ) then
                     ! In the double curl formulation, we can estimate the pressure
                     ! if required.
                     p(lm,n_r)=-r(n_r)*r(n_r)/dL*                 dp_expl(lm,n_r)  &
                     &            -one/tscheme%dt(1)*(dw(lm,n_r)-dwold(lm,n_r))+   &
                     &              hdif_V(l1)*visc(n_r)* ( work_LMloc(lm,n_r)     &
                     &                       - (beta(n_r)-dLvisc(n_r))*ddw(lm,n_r) &
                     &            - ( dL*or2(n_r)+dLvisc(n_r)*beta(n_r)+dbeta(n_r) &
                     &                  + two*(dLvisc(n_r)+beta(n_r))*or1(n_r)     &
                     &                                              ) * dw(lm,n_r) &
                     &             + dL*or2(n_r)*(two*or1(n_r)+two*third*beta(n_r) &
                     &                     +dLvisc(n_r) )   *            w(lm,n_r) )
                  end if

                  if ( lRmsNext ) then
                     !-- In case RMS force balance is required, one needs to also
                     !-- compute the classical diffusivity that is used in the non
                     !-- double-curl version
                     Dif(lm) = hdif_V(l1)*dL*or2(n_r)*visc(n_r) *  ( ddw(lm,n_r)   &
                     &        +(two*dLvisc(n_r)-third*beta(n_r))*     dw(lm,n_r)   &
                     &        -( dL*or2(n_r)+four*third*( dbeta(n_r)+dLvisc(n_r)*  &
                     &           beta(n_r)+(three*dLvisc(n_r)+beta(n_r))*or1(n_r)))&
                     &                                         *       w(lm,n_r) )
                  end if
               end do
               if ( lRmsNext ) then
                  call hInt2Pol(Dif,llm,ulm,n_r,lmStart_00,ulm, &
                       &        DifPolLMr(llm:ulm,n_r),         &
                       &        DifPol2hInt(:,n_r),lo_map)
               end if
            end do
            !$omp end do

         end if

         ! In case pressure is needed in the double curl formulation
         ! we also have to compute the radial derivative of p
         if ( lPressNext .and. l_double_curl ) then
            call get_dr( p, dp, ulm-llm+1, start_lm-llm+1, stop_lm-llm+1, &
                 &       n_r_max, rscheme_oc)
            !$omp barrier
         end if

      else

         !-- Now get the poloidal from the assembly
         !$omp do private(n_r,lm,l1,dL,m1)
         do n_r=2,n_r_max-1
            do lm=lmStart_00,ulm
               l1 = lm2l(lm)
               m1 = lm2m(lm)
               dL = real(l1*(l1+1),cp)
               if ( m1 == 0 ) then
                  w(lm,n_r) = r(n_r)*r(n_r)/dL*cmplx(real(work_LMloc(lm,n_r)),0.0_cp,cp)
                  dw(lm,n_r)=-r(n_r)*r(n_r)/dL*cmplx(real(ddw(lm,n_r)),0.0_cp,cp)
               else
                  w(lm,n_r) = r(n_r)*r(n_r)/dL*work_LMloc(lm,n_r)
                  dw(lm,n_r)=-r(n_r)*r(n_r)/dL*ddw(lm,n_r)
               end if
            end do
         end do
         !$omp end do

         !-- Non-penetration: u_r=0 -> w_lm=0 on both boundaries
         !$omp do private(lm)
         do lm=lmStart_00,ulm
            w(lm,1)      =zero
            w(lm,n_r_max)=zero
         end do
         !$omp end do

         !-- Other boundary condition: stress-free or rigid
         if ( l_full_sphere ) then
            if ( ktopv == 1 ) then ! Stress-free
               fac_top=-two*or1(1)-beta(1)
               !$omp do private(lm,l1)
               do lm=lmStart_00,ulm
                  l1 = lm2l(lm)
                  if ( l1 == 1 ) then
                     call rscheme_oc%robin_bc(one, fac_top, zero, 0.0_cp, one, zero, dw(lm,:))
                  else
                     call rscheme_oc%robin_bc(one, fac_top, zero, one, 0.0_cp, zero, dw(lm,:))
                  end if
               end do
               !$omp end do
            else
               !$omp do private(lm,l1)
               do lm=lmStart_00,ulm
                  l1 = lm2l(lm)
                  if ( l1 == 1 ) then
                     dw(lm,1)      =zero
                     dw(lm,n_r_max)=zero
                  else
                     call rscheme_oc%robin_bc(0.0_cp, one, zero, one, 0.0_cp, zero, dw(lm,:))
                  end if
               end do
               !$omp end do
            end if
         else ! Spherical shell
            if ( ktopv /= 1 .and. kbotv /= 1 ) then ! Rigid at both boundaries
               !$omp do private(lm)
               do lm=lmStart_00,ulm
                  dw(lm,1)      =zero
                  dw(lm,n_r_max)=zero
               end do
               !$omp end do
            else if ( ktopv /= 1 .and. kbotv == 1 ) then ! Rigid top/Stress-free bottom
               fac_bot=-two*or1(n_r_max)-beta(n_r_max)
               !$omp do private(lm)
               do lm=lmStart_00,ulm
                  call rscheme_oc%robin_bc(0.0_cp, one, zero, one, fac_bot, zero, dw(lm,:))
               end do
               !$omp end do
            else if ( ktopv == 1 .and. kbotv /= 1 ) then ! Rigid bottom/Stress-free top
               fac_top=-two*or1(1)-beta(1)
               !$omp do private(lm)
               do lm=lmStart_00,ulm
                  call rscheme_oc%robin_bc(one, fac_top, zero, 0.0_cp, one, zero, dw(lm,:))
               end do
               !$omp end do
            else if ( ktopv == 1 .and. kbotv == 1 ) then ! Stress-free at both boundaries
               fac_bot=-two*or1(n_r_max)-beta(n_r_max)
               fac_top=-two*or1(1)-beta(1)
               !$omp do private(lm)
               do lm=lmStart_00,ulm
                  call rscheme_oc%robin_bc(one, fac_top, zero, one, fac_bot, zero, dw(lm,:))
               end do
               !$omp end do
            end if
         end if

         !$omp single
         call dct_counter%start_count()
         !$omp end single
         call get_ddr( dw, ddw, work_LMloc, ulm-llm+1, start_lm-llm+1, &
              &         stop_lm-llm+1, n_r_max, rscheme_oc)
         !$omp barrier
         !$omp single
         call dct_counter%stop_count()
         !$omp end single

         !$omp do private(n_r,lm,l1,dL)
         do n_r=2,n_r_max-1
            do lm=lmStart_00,ulm
               l1 = lm2l(lm)
               dL = real(l1*(l1+1),cp)
               dwdt%old(lm,n_r,1)= dL*or2(n_r)*w(lm,n_r)
               dpdt%old(lm,n_r,1)=-dL*or2(n_r)*dw(lm,n_r)
            end do
         end do
         !$omp end do

         if ( tscheme%l_imp_calc_rhs(1) .or. lRmsNext ) then
            if ( lRmsNext ) then
               n_r_top=n_r_cmb
               n_r_bot=n_r_icb
            else
               n_r_top=n_r_cmb+1
               n_r_bot=n_r_icb-1
            end if

            !$omp do private(n_r,lm,l1,dL)
            do n_r=n_r_top,n_r_bot
               do lm=lmStart_00,ulm
                  l1=lm2l(lm)
                  dL=real(l1*(l1+1),cp)

                  Dif(lm) = hdif_V(l1)*dL*or2(n_r)*visc(n_r)*(       ddw(lm,n_r)  &
                  &        +(two*dLvisc(n_r)-third*beta(n_r))*        dw(lm,n_r)  &
                  &        -( dL*or2(n_r)+four*third*( dbeta(n_r)+dLvisc(n_r)*    &
                  &          beta(n_r)+(three*dLvisc(n_r)+beta(n_r))*or1(n_r)) )* &
                  &                                                   w(lm,n_r)  )
                  Buo(lm) = zero
                  if ( l_heat )  Buo(lm) = BuoFac*rho0(n_r)*rgrav(n_r)*s(lm,n_r)
                  if ( l_chemical_conv ) Buo(lm) = Buo(lm)+ChemFac*rho0(n_r)* &
                  &                                rgrav(n_r)*xi(lm,n_r)
                  if ( l_parallel_solve ) then
                     dwdt%impl(lm,n_r,1)=Dif(lm)+Buo(lm)
                  else
                     dwdt%impl(lm,n_r,1)=Dif(lm)+Buo(lm)
                  end if
                  dpdt%impl(lm,n_r,1)=hdif_V(l1)*visc(n_r)*dL*or2(n_r)*         &
                  &                                       ( -work_LMloc(lm,n_r) &
                  &                       + (beta(n_r)-dLvisc(n_r))*ddw(lm,n_r) &
                  &            + ( dL*or2(n_r)+dLvisc(n_r)*beta(n_r)+dbeta(n_r) &
                  &                  + two*(dLvisc(n_r)+beta(n_r))*or1(n_r)     &
                  &                                           ) *    dw(lm,n_r) &
                  &            - dL*or2(n_r)* ( two*or1(n_r)+two*third*beta(n_r)&
                  &                     +dLvisc(n_r) )   *            w(lm,n_r) )
               end do

               if ( lRmsNext ) then
                  call hInt2Pol(Dif,llm,ulm,n_r,lmStart_00,ulm,DifPolLMr(llm:ulm,n_r), &
                       &        DifPol2hInt(:,n_r),lo_map)
               end if
            end do
            !$omp end do
         end if

      end if
      !$omp end parallel

   end subroutine assemble_pol
!------------------------------------------------------------------------------
   subroutine assemble_pol_Rloc(block_sze, w, dw, ddw, p, dp, dwdt, dp_expl, &
              &                 tscheme, lPressNext, lRmsNext)
      !
      ! This subroutine is used to assemble w and dw/dr when IMEX RK time schemes
      ! which necessitate an assembly stage are employed. Robin-type boundary
      ! conditions are enforced using Canuto (1986) approach.
      !

      !-- Input variables
      integer,             intent(in) :: block_sze
      complex(cp),         intent(in) :: dp_expl(lm_max,nRstart:nRstop)
      class(type_tscheme), intent(in) :: tscheme
      logical,             intent(in) :: lPressNext
      logical,             intent(in) :: lRmsNext

      !-- Output variables
      type(type_tarray), intent(inout) :: dwdt
      complex(cp),       intent(inout) :: w(lm_max,nRstart:nRstop)
      complex(cp),       intent(out) :: dw(lm_max,nRstart:nRstop)
      complex(cp),       intent(out) :: ddw(lm_max,nRstart:nRstop)
      complex(cp),       intent(inout) :: p(lm_max,nRstart:nRstop)
      complex(cp),       intent(inout) :: dp(lm_max,nRstart:nRstop)

      !-- Local variables
      integer :: nlm_block, start_lm, stop_lm, req, tag, nblocks, lms_block
      integer :: n_r, lm, l
      complex(cp) :: work_Rloc(lm_max, nRstart:nRstop)
      complex(cp) :: work_ghost(lm_max, nRstart-1:nRstop+1)
      integer, allocatable :: array_of_requests(:)

      nblocks = (lm_max+block_sze-1)/block_sze
      allocate( array_of_requests(4*nblocks) )

      !-- LU factorisation of the matrix if needed
      if ( .not. l_ellMat(1) ) then
         call get_elliptic_mat_Rdist(ellMat_FD)
         l_ellMat(:)=.true.
      end if

      !-- First assemble IMEX to get an r.h.s. stored in work_Rloc
      call tscheme%assemble_imex(work_Rloc, dwdt)

      array_of_requests(:)=MPI_REQUEST_NULL

      !-- Now solve to finally get w
      !$omp parallel default(shared) private(tag, req, start_lm, stop_lm)
      start_lm=1; stop_lm=lm_max
      call get_openmp_blocks(start_lm,stop_lm)

      !-- Non-penetration boundary condition
      if ( nRstart==n_r_cmb ) then
         do lm=start_lm,stop_lm
            work_Rloc(lm,n_r_cmb)=zero
         end do
      end if
      if ( nRstop==n_r_icb ) then
         do lm=start_lm,stop_lm
            work_Rloc(lm,n_r_icb)=zero
         end do
      end if

      !-- Now copy into an array with proper ghost zones
      call bulk_to_ghost(work_Rloc, work_ghost, 1, nRstart, nRstop, lm_max, start_lm, &
           &             stop_lm)

      tag = 0
      req=1

      do lms_block=1,lm_max,block_sze
         nlm_block = lm_max-lms_block+1
         if ( nlm_block > block_sze ) nlm_block=block_sze
         start_lm=lms_block; stop_lm=lms_block+nlm_block-1
         call get_openmp_blocks(start_lm,stop_lm)
         !$omp barrier

         call ellMat_FD%solver_up(work_ghost, start_lm, stop_lm, nRstart, nRstop, tag, &
              &                   array_of_requests, req, lms_block, nlm_block)
         tag = tag+1
      end do

      do lms_block=1,lm_max,block_sze
         nlm_block = lm_max-lms_block+1
         if ( nlm_block > block_sze ) nlm_block=block_sze
         start_lm=lms_block; stop_lm=lms_block+nlm_block-1
         call get_openmp_blocks(start_lm,stop_lm)
         !$omp barrier

         call ellMat_FD%solver_dn(work_ghost, start_lm, stop_lm, nRstart, nRstop, tag, &
              &                   array_of_requests, req, lms_block, nlm_block)
         tag = tag+1
      end do

      !$omp master
      do lms_block=1,lm_max,block_sze
         nlm_block = lm_max-lms_block+1
         if ( nlm_block > block_sze ) nlm_block=block_sze

         call ellMat_FD%solver_finish(work_ghost, lms_block, nlm_block, nRstart, nRstop, &
                 &                    tag, array_of_requests, req)
         tag = tag+1
      end do

#ifdef WITH_MPI
      call MPI_Waitall(req-1, array_of_requests(1:req-1), MPI_STATUSES_IGNORE, ierr)
      if ( ierr /= MPI_SUCCESS ) call abortRun('MPI_Waitall failed in LMLoop')
#endif
      !$omp end master
      !$omp barrier

      do n_r=nRstart-1,nRstop+1
         do lm=start_lm,stop_lm
            w_ghost(lm,n_r)=work_ghost(lm,n_r)
         end do
      end do
      !$omp end parallel

      ! nRstart-1 and nRstop+1 are already known, only the next one is not known
      call exch_ghosts(w_ghost, lm_max, nRstart-1, nRstop+1, 1)
      call fill_ghosts_W(w_ghost)
      call get_pol_rhs_imp_ghost(w_ghost, dw, ddw, p, dp, dwdt, tscheme, 1, &
           &                     tscheme%l_imp_calc_rhs(1), lPressNext,     &
           &                     lRmsNext, dp_expl)

      !$omp parallel default(shared) private(start_lm,stop_lm,n_r,lm,l)
      start_lm=1; stop_lm=lm_max
      call get_openmp_blocks(start_lm,stop_lm)
      !$omp barrier

      do n_r=nRstart,nRstop
         do lm=start_lm,stop_lm
            l = st_map%lm2l(lm)
            if ( l == 0 ) cycle
            w(lm,n_r)=w_ghost(lm,n_r)
         end do
      end do
      !$omp end parallel

      deallocate(array_of_requests)

   end subroutine assemble_pol_Rloc
!------------------------------------------------------------------------------
   subroutine get_wpMat(tscheme,l,hdif,wpMat,wpMat_fac)
      !
      !  Purpose of this subroutine is to contruct the time step matrix
      !  ``wpMat`` for the Navier-Stokes equation.
      !

      !-- Input variables:
      class(type_tscheme), intent(in) :: tscheme ! time scheme
      real(cp),            intent(in) :: hdif    ! hyperdiffusion
      integer,             intent(in) :: l       ! degree :math:`\ell`

      !-- Output variables:
      class(type_realmat), intent(inout) :: wpMat
      real(cp), intent(out) :: wpMat_fac(2*n_r_max,2)

      !-- local variables:
      integer :: nR,nR_out,nR_p,nR_out_p
      integer :: info
      real(cp) :: dLh

      dLh =real(l*(l+1),kind=cp)

      !-- Now mode l>0

      !----- Boundary conditions, see above:
      do nR_out=1,rscheme_oc%n_max
         nR_out_p=nR_out+n_r_max

         wpMat%dat(1,nR_out)        =rscheme_oc%rnorm*rscheme_oc%rMat(1,nR_out)
         wpMat%dat(1,nR_out_p)      =0.0_cp
         wpMat%dat(n_r_max,nR_out)  =rscheme_oc%rnorm* &
         &                       rscheme_oc%rMat(n_r_max,nR_out)
         wpMat%dat(n_r_max,nR_out_p)=0.0_cp

         if ( ktopv == 1 ) then  ! free slip !
            wpMat%dat(n_r_max+1,nR_out)= rscheme_oc%rnorm * (        &
            &                        rscheme_oc%d2rMat(1,nR_out) -   &
            &    (two*or1(1)+beta(1))*rscheme_oc%drMat(1,nR_out) )
         else                    ! no slip, note exception for l=1,m=0
            wpMat%dat(n_r_max+1,nR_out)=rscheme_oc%rnorm*    &
            &                       rscheme_oc%drMat(1,nR_out)
         end if
         wpMat%dat(n_r_max+1,nR_out_p)=0.0_cp

         if ( l_full_sphere ) then
            if ( l == 1 ) then
               wpMat%dat(2*n_r_max,nR_out)=rscheme_oc%rnorm * &
               &                       rscheme_oc%drMat(n_r_max,nR_out)
            else
               wpMat%dat(2*n_r_max,nR_out)=rscheme_oc%rnorm * &
               &                       rscheme_oc%d2rMat(n_r_max,nR_out)
            end if
         else
            if ( kbotv == 1 ) then  ! free slip !
               wpMat%dat(2*n_r_max,nR_out)=rscheme_oc%rnorm * (       &
               &                  rscheme_oc%d2rMat(n_r_max,nR_out) - &
               &      ( two*or1(n_r_max)+beta(n_r_max))*              &
               &                  rscheme_oc%drMat(n_r_max,nR_out))
            else                 ! no slip, note exception for l=1,m=0
               wpMat%dat(2*n_r_max,nR_out)=rscheme_oc%rnorm * &
               &                       rscheme_oc%drMat(n_r_max,nR_out)
            end if
         end if
         wpMat%dat(2*n_r_max,nR_out_p)=0.0_cp

      end do   !  loop over nR_out

      if ( rscheme_oc%n_max < n_r_max ) then ! fill with zeros !
         do nR_out=rscheme_oc%n_max+1,n_r_max
            nR_out_p=nR_out+n_r_max
            wpMat%dat(1,nR_out)          =0.0_cp
            wpMat%dat(n_r_max,nR_out)    =0.0_cp
            wpMat%dat(n_r_max+1,nR_out)  =0.0_cp
            wpMat%dat(2*n_r_max,nR_out)  =0.0_cp
            wpMat%dat(1,nR_out_p)        =0.0_cp
            wpMat%dat(n_r_max,nR_out_p)  =0.0_cp
            wpMat%dat(n_r_max+1,nR_out_p)=0.0_cp
            wpMat%dat(2*n_r_max,nR_out_p)=0.0_cp
         end do
      end if

      !----- Other points:
      do nR_out=1,n_r_max
         nR_out_p=nR_out+n_r_max
         do nR=2,n_r_max-1
            ! in the BM2 case: visc=1.0,beta=0.0,dLvisc=0.0,dbeta=0.0
            nR_p=nR+n_r_max
            wpMat%dat(nR,nR_out)= rscheme_oc%rnorm *  (                     &
            &               dLh*or2(nR)*rscheme_oc%rMat(nR,nR_out)          &
            &         - tscheme%wimp_lin(1)*hdif*visc(nR)*dLh*or2(nR) * (   &
            &                              rscheme_oc%d2rMat(nR,nR_out)     &
            &        +(two*dLvisc(nR)-third*beta(nR))*                      &
            &                               rscheme_oc%drMat(nR,nR_out)     &
            &        -( dLh*or2(nR)+four*third*( dLvisc(nR)*beta(nR)        &
            &          +(three*dLvisc(nR)+beta(nR))*or1(nR)+dbeta(nR) )     &
            &          )                    *rscheme_oc%rMat(nR,nR_out)  )  )

            wpMat%dat(nR,nR_out_p)= rscheme_oc%rnorm*tscheme%wimp_lin(1)*(  &
            &                            rscheme_oc%drMat(nR,nR_out)        &
            &                  -beta(nR)* rscheme_oc%rMat(nR,nR_out))
            ! the following part gives sometimes very large
            ! matrix entries
            wpMat%dat(nR_p,nR_out)=rscheme_oc%rnorm * (                       &
            &                  -dLh*or2(nR)*rscheme_oc%drMat(nR,nR_out)       &
            &         -tscheme%wimp_lin(1)*hdif*visc(nR)*dLh*or2(nR)      *(  &
            &                                 - rscheme_oc%d3rMat(nR,nR_out)  &
            &          +( beta(nR)-dLvisc(nR) )*rscheme_oc%d2rMat(nR,nR_out)  &
            &          +( dLh*or2(nR)+dbeta(nR)+dLvisc(nR)*beta(nR)           &
            &          +two*(dLvisc(nR)+beta(nR))*or1(nR) )*                  &
            &                                    rscheme_oc%drMat(nR,nR_out)  &
            &          -dLh*or2(nR)*( two*or1(nR)+dLvisc(nR)                  &
            &          +two*third*beta(nR)   )*   rscheme_oc%rMat(nR,nR_out) ) )

            wpMat%dat(nR_p,nR_out_p)= -rscheme_oc%rnorm*tscheme%wimp_lin(1)*  &
            &                          dLh*or2(nR)*rscheme_oc%rMat(nR,nR_out)
         end do
      end do

      !----- Factor for highest and lowest cheb:
      do nR=1,n_r_max
         nR_p=nR+n_r_max
         wpMat%dat(nR,1)          =rscheme_oc%boundary_fac*wpMat%dat(nR,1)
         wpMat%dat(nR,n_r_max)    =rscheme_oc%boundary_fac*wpMat%dat(nR,n_r_max)
         wpMat%dat(nR,n_r_max+1)  =rscheme_oc%boundary_fac*wpMat%dat(nR,n_r_max+1)
         wpMat%dat(nR,2*n_r_max)  =rscheme_oc%boundary_fac*wpMat%dat(nR,2*n_r_max)
         wpMat%dat(nR_p,1)        =rscheme_oc%boundary_fac*wpMat%dat(nR_p,1)
         wpMat%dat(nR_p,n_r_max)  =rscheme_oc%boundary_fac*wpMat%dat(nR_p,n_r_max)
         wpMat%dat(nR_p,n_r_max+1)=rscheme_oc%boundary_fac*wpMat%dat(nR_p,n_r_max+1)
         wpMat%dat(nR_p,2*n_r_max)=rscheme_oc%boundary_fac*wpMat%dat(nR_p,2*n_r_max)
      end do

      ! compute the linesum of each line
      do nR=1,2*n_r_max
         wpMat_fac(nR,1)=one/maxval(abs(wpMat%dat(nR,:)))
      end do
      ! now divide each line by the linesum to regularize the matrix
      do nr=1,2*n_r_max
         wpMat%dat(nR,:) = wpMat%dat(nR,:)*wpMat_fac(nR,1)
      end do

      ! also compute the rowsum of each column
      do nR=1,2*n_r_max
         wpMat_fac(nR,2)=one/maxval(abs(wpMat%dat(:,nR)))
      end do
      ! now divide each row by the rowsum
      do nR=1,2*n_r_max
         wpMat%dat(:,nR) = wpMat%dat(:,nR)*wpMat_fac(nR,2)
      end do

#ifdef MATRIX_CHECK
      block

      integer ::ipiv(2*n_r_max),iwork(2*n_r_max),i,j
      real(cp) :: work(8*n_r_max),anorm,linesum,rcond
      real(cp) :: temp_wpMat(2*n_r_max,2*n_r_max)
      integer, save :: counter=0
      integer :: filehandle
      character(len=100) :: filename
      logical :: first_run=.true.

      write(filename,"(A,I3.3,A,I3.3,A)") "wpMat_",l,"_",counter,".dat"
      open(newunit=filehandle,file=trim(filename))
      counter= counter+1

      do i=1,2*n_r_max
         do j=1,2*n_r_max
            write(filehandle,"(2ES20.12,1X)",advance="no") wpMat%dat(i,j)
         end do
         write(filehandle,"(A)") ""
      end do
      close(filehandle)
      temp_wpMat=wpMat%dat
      anorm = 0.0_cp
      do i=1,2*n_r_max
         linesum = 0.0_cp
         do j=1,2*n_r_max
            linesum = linesum + abs(temp_wpMat(i,j))
         end do
         if (linesum  >  anorm) anorm=linesum
      end do
      write(*,"(A,ES20.12)") "anorm = ",anorm
      ! LU factorization
      call dgetrf(2*n_r_max,2*n_r_max,temp_wpMat,2*n_r_max,ipiv,info)
      ! estimate the condition number
      call dgecon('I',2*n_r_max,temp_wpMat,2*n_r_max,anorm,rcond,work,iwork,info)
      write(*,"(A,I3,A,ES11.3)") "inverse condition number of wpMat for l=",l," is ",rcond

      end block
#endif

      call wpMat%prepare(info)
      if ( info /= 0 ) call abortRun('Singular matrix wpMat!')

   end subroutine get_wpMat
!------------------------------------------------------------------------------
   subroutine get_elliptic_mat(l, ellMat)
      !
      !  Purpose of this subroutine is to contruct the matrix needed
      !  for the derivation of w for the time advance of the poloidal equation
      !  if the double curl form is used.
      !

      !-- Input variables:
      integer, intent(in) :: l       ! degree :math:`\ell`

      !-- Output variables:
      class(type_realmat), intent(inout) :: ellMat

      !-- local variables:
      integer :: nR, nR_out
      integer :: info
      real(cp) :: dLh
      real(cp) :: dat(n_r_max,n_r_max)

      dLh =real(l*(l+1),kind=cp)

      !----- Boundary conditions:
      dat(1,:)      =rscheme_oc%rnorm*rscheme_oc%rMat(1,:)
      dat(n_r_max,:)=rscheme_oc%rnorm*rscheme_oc%rMat(n_r_max,:)
      if ( ktopv == 1 ) then
         dat(2,:)=rscheme_oc%rnorm*(rscheme_oc%d2rMat(1,:)-(beta(1)+two*or1(1))* &
         &                          rscheme_oc%drMat(1,:))
      else
         dat(2,:)=rscheme_oc%rnorm*rscheme_oc%drMat(1,:)
      end if
      if ( kbotv == 1 ) then
         dat(n_r_max-1,:)=rscheme_oc%rnorm*(rscheme_oc%d2rMat(n_r_max,:)-&
         &                (beta(n_r_max)+two*or1(n_r_max))*rscheme_oc%drMat(n_r_max,:))
      else
         dat(n_r_max-1,:)=rscheme_oc%rnorm*rscheme_oc%drMat(n_r_max,:)
      end if

      !----- Bulk points:
      do nR_out=1,n_r_max
         do nR=3,n_r_max-2
            dat(nR,nR_out)= -rscheme_oc%rnorm*dLh*orho1(nR)*or2(nR)* (   &
            &                              rscheme_oc%d2rMat(nR,nR_out)  &
            &                     -beta(nR)*rscheme_oc%drMat(nR,nR_out)  &
            &                   -dLh*or2(nR)*rscheme_oc%rMat(nR,nR_out) )
         end do
      end do

      !----- Factor for highest and lowest cheb:
      do nR=1,n_r_max
         dat(nR,1)      =rscheme_oc%boundary_fac*dat(nR,1)
         dat(nR,n_r_max)=rscheme_oc%boundary_fac*dat(nR,n_r_max)
      end do

      !-- Array copy
      call ellMat%set_data(dat)

      !-- Lu factorisation
      call ellMat%prepare(info)
      if ( info /= 0 ) call abortRun('Singular matrix ellMat!')

   end subroutine get_elliptic_mat
!-----------------------------------------------------------------------------
   subroutine get_wMat(tscheme,l,hdif,wMat,wMat_fac)
      !
      !  Purpose of this subroutine is to contruct the time step matrix
      !  wpmat  for the NS equation. This matrix corresponds here to the
      !  radial component of the double-curl of the Navier-Stokes equation.
      !

      !-- Input variables:
      class(type_tscheme), intent(in) :: tscheme  ! time scheme
      real(cp),            intent(in) :: hdif     ! hyperdiffusion
      integer,             intent(in) :: l        ! degree :math:`\ell`

      !-- Output variables:
      class(type_realmat), intent(inout) :: wMat
      real(cp), intent(out) :: wMat_fac(n_r_max,2)

      !-- local variables:
      integer :: nR, nR_out
      integer :: info
      real(cp) :: dLh
      real(cp) :: dat(n_r_max,n_r_max)

      dLh =real(l*(l+1),kind=cp)

      !----- Boundary conditions:
      !-- Non-penetration condition at both boundaries
      dat(1,:)      =rscheme_oc%rnorm*rscheme_oc%rMat(1,:)
      dat(n_r_max,:)=rscheme_oc%rnorm*rscheme_oc%rMat(n_r_max,:)

      !-- Second line and n_r_max-1 lines are used for the second BCs
      if ( ktopv == 1 ) then  ! free slip
         dat(2,:)=rscheme_oc%rnorm *(rscheme_oc%d2rMat(1,:)-   &
         &               (two*or1(1)+beta(1))*rscheme_oc%drMat(1,:) )
      else                    ! no slip
         dat(2,:)=rscheme_oc%rnorm*rscheme_oc%drMat(1,:)
      end if

      if ( l_full_sphere ) then
         if ( l == 1 ) then
            dat(n_r_max-1,:)=rscheme_oc%rnorm*rscheme_oc%drMat(n_r_max,:)
         else
            dat(n_r_max-1,:)=rscheme_oc%rnorm*rscheme_oc%d2rMat(n_r_max,:)
         end if
      else
         if ( kbotv == 1 ) then  ! free slip
            dat(n_r_max-1,:)=rscheme_oc%rnorm *(rscheme_oc%d2rMat(n_r_max,:)-  &
            &                      (two*or1(n_r_max)+beta(n_r_max))*           &
            &                                    rscheme_oc%drMat(n_r_max,:) )
         else                 ! no slip
            dat(n_r_max-1,:)=rscheme_oc%rnorm*rscheme_oc%drMat(n_r_max,:)
         end if
      end if

      if ( rscheme_oc%n_max < n_r_max ) then ! fill with zeros !
         do nR_out=rscheme_oc%n_max+1,n_r_max
            dat(1,nR_out)        =0.0_cp
            dat(2,nR_out)        =0.0_cp
            dat(n_r_max-1,nR_out)=0.0_cp
            dat(n_r_max,nR_out)  =0.0_cp
         end do
      end if

      !----- Bulk points:
      do nR_out=1,n_r_max
         do nR=3,n_r_max-2
            dat(nR,nR_out)=rscheme_oc%rnorm* (                              &
            &          -dLh*or2(nR)*orho1(nR)*(                             &
            &                              rscheme_oc%d2rMat(nR,nR_out)     &
            &                     -beta(nR)*rscheme_oc%drMat(nR,nR_out) -   &
            &                    dLh*or2(nR)*rscheme_oc%rMat(nR,nR_out) )   &
            &  + tscheme%wimp_lin(1)*orho1(nR)*hdif*visc(nR)*dLh*or2(nR) * (&
            &                               rscheme_oc%d4rMat(nR,nR_out)    &
            &   +two*(dLvisc(nR)-beta(nR))* rscheme_oc%d3rMat(nR,nR_out)    &
            &    +( ddLvisc(nR)-two*dbeta(nR)+dLvisc(nR)*dLvisc(nR)+        &
            &       beta(nR)*beta(nR)-three*dLvisc(nR)*beta(nR)-            &
            &       two*or1(nR)*(dLvisc(nR)+beta(nR))-two*dLh*or2(nR) ) *   &
            &                               rscheme_oc%d2rMat(nR,nR_out)    &
            &    +( -ddbeta(nR)-dbeta(nR)*(two*dLvisc(nR)-beta(nR)+         &
            &       two*or1(nR))-ddLvisc(nR)*(beta(nR)+two*or1(nR))+        &
            &       beta(nR)*beta(nR)*(dLvisc(nR)+two*or1(nR))-beta(nR)*    &
            &       (dLvisc(nR)*dLvisc(nR)-two*or2(nR))-two*dLvisc(nR)*     &
            &       or1(nR)*(dLvisc(nR)-or1(nR))+two*(two*or1(nR)+          &
            &       beta(nR)-dLvisc(nR))*dLh*or2(nR) ) *                    &
            &                                rscheme_oc%drMat(nR,nR_out)    &
            &    + dLh*or2(nR)*( two*dbeta(nR)+ddLvisc(nR)+dLvisc(nR)*      &
            &      dLvisc(nR)-two*third*beta(nR)*beta(nR)+dLvisc(nR)*       &
            &      beta(nR)+two*or1(nR)*(two*dLvisc(nR)-beta(nR)-three*     &
            &      or1(nR) ) + dLh*or2(nR) ) *                              &
            &                                rscheme_oc%rMat(nR,nR_out) ) )
         end do
      end do

      !----- Factor for highest and lowest cheb:
      do nR=1,n_r_max
         dat(nR,1)      =rscheme_oc%boundary_fac*dat(nR,1)
         dat(nR,n_r_max)=rscheme_oc%boundary_fac*dat(nR,n_r_max)
      end do

      ! compute the linesum of each line
      do nR=1,n_r_max
         wMat_fac(nR,1)=one/maxval(abs(dat(nR,:)))
      end do
      ! now divide each line by the linesum to regularize the matrix
      do nr=1,n_r_max
         dat(nR,:) = dat(nR,:)*wMat_fac(nR,1)
      end do

      ! also compute the rowsum of each column
      do nR=1,n_r_max
         wMat_fac(nR,2)=one/maxval(abs(dat(:,nR)))
      end do
      ! now divide each row by the rowsum
      do nR=1,n_r_max
         dat(:,nR) = dat(:,nR)*wMat_fac(nR,2)
      end do

      !-- Array copy
      call wMat%set_data(dat)

      call wMat%prepare(info)

      if ( info /= 0 ) call abortRun('Singular matrix wMat!')

   end subroutine get_wMat
!-----------------------------------------------------------------------------
   subroutine get_elliptic_mat_Rdist(ellMat)
      !
      !  Purpose of this subroutine is to contruct the matrix needed
      !  for the derivation of w for the time advance of the poloidal equation
      !  if the double curl form is used. This is the R-dist version.
      !

      !-- Output variables:
      type(type_tri_par), intent(inout) :: ellMat

      !-- local variables:
      integer :: nR, l
      real(cp) :: dLh

      !----- Bulk points:
      do nR=2,n_r_max-1
         do l=1,l_max
            dLh =real(l*(l+1),kind=cp)
            ellMat%diag(l,nR)=-dLh*orho1(nR)*or2(nR)* ( rscheme_oc%ddr(nR,1) - &
            &                                   beta(nR)*rscheme_oc%dr(nR,1) - &
            &                                           dLh*or2(nR) )
            ellMat%up(l,nR)  =-dLh*orho1(nR)*or2(nR)* ( rscheme_oc%ddr(nR,2) - &
            &                                   beta(nR)*rscheme_oc%dr(nR,2) )
            ellMat%low(l,nR) =-dLh*orho1(nR)*or2(nR)* ( rscheme_oc%ddr(nR,0) - &
            &                                   beta(nR)*rscheme_oc%dr(nR,0) )
         end do
      end do

      !-- Non penetrative boundary condition
      do l=1,l_max
         ellMat%diag(l,1)      =one
         ellMat%up(l,1)        =0.0_cp
         ellMat%low(l,1)       =0.0_cp
         ellMat%diag(l,n_r_max)=one
         ellMat%up(l,n_r_max)  =0.0_cp
         ellMat%low(l,n_r_max) =0.0_cp
      end do

      !-- Lu factorisation
      call ellMat%prepare_mat()

   end subroutine get_elliptic_mat_Rdist
!-----------------------------------------------------------------------------
   subroutine get_wMat_Rdist(tscheme,hdif,wMat)
      !
      !  Purpose of this subroutine is to contruct the time step matrix
      !  wMat_FD  for the NS equation. This matrix corresponds here to the
      !  radial component of the double-curl of the Navier-Stokes equation.
      !  This routine is used when parallel F.D. solvers are employed.
      !

      !-- Input variables:
      class(type_tscheme), intent(in) :: tscheme  ! time scheme
      real(cp),            intent(in) :: hdif(0:l_max)     ! hyperdiffusion

      !-- Output variables:
      type(type_penta_par), intent(inout) :: wMat

      !-- local variables:
      integer :: nR, l
      real(cp) :: dLh, dr, fac

      !----- Bulk points (first and last lines always set for non-penetration condition)
      !$omp parallel default(shared) private(nR,l,dLh,dr,fac)
      !$omp do
      do nR=2,n_r_max-1
         do l=1,l_max
            dLh=real(l*(l+1),cp)
            wMat%diag(l,nR)=-dLh*or2(nR)*orho1(nR)*( rscheme_oc%ddr(nR,1)   &
            &              -beta(nR)*rscheme_oc%dr(nR,1)-   dLh*or2(nR) )   &
            &  +tscheme%wimp_lin(1)*orho1(nR)*hdif(l)*visc(nR)*dLh*or2(nR)*(&
            &                                     rscheme_oc%ddddr(nR,2)    &
            &          +two*(dLvisc(nR)-beta(nR))* rscheme_oc%dddr(nR,2)    &
            &    +( ddLvisc(nR)-two*dbeta(nR)+dLvisc(nR)*dLvisc(nR)+        &
            &       beta(nR)*beta(nR)-three*dLvisc(nR)*beta(nR)-            &
            &       two*or1(nR)*(dLvisc(nR)+beta(nR))-two*dLh*or2(nR) ) *   &
            &                                       rscheme_oc%ddr(nR,1)    &
            &    +( -ddbeta(nR)-dbeta(nR)*(two*dLvisc(nR)-beta(nR)+         &
            &       two*or1(nR))-ddLvisc(nR)*(beta(nR)+two*or1(nR))+        &
            &       beta(nR)*beta(nR)*(dLvisc(nR)+two*or1(nR))-beta(nR)*    &
            &       (dLvisc(nR)*dLvisc(nR)-two*or2(nR))-two*dLvisc(nR)*     &
            &       or1(nR)*(dLvisc(nR)-or1(nR))+two*(two*or1(nR)+          &
            &       beta(nR)-dLvisc(nR))*dLh*or2(nR) ) *                    &
            &                                        rscheme_oc%dr(nR,1)    &
            &    + dLh*or2(nR)*( two*dbeta(nR)+ddLvisc(nR)+dLvisc(nR)*      &
            &      dLvisc(nR)-two*third*beta(nR)*beta(nR)+dLvisc(nR)*       &
            &      beta(nR)+two*or1(nR)*(two*dLvisc(nR)-beta(nR)-three*     &
            &      or1(nR) ) + dLh*or2(nR) ) )
            wMat%low1(l,nR)=-dLh*or2(nR)*orho1(nR)*( rscheme_oc%ddr(nR,0)   &
            &                             -beta(nR)*rscheme_oc%dr(nR,0) )   &
            &  +tscheme%wimp_lin(1)*orho1(nR)*hdif(l)*visc(nR)*dLh*or2(nR)*(&
            &                                     rscheme_oc%ddddr(nR,1)    &
            &          +two*(dLvisc(nR)-beta(nR))* rscheme_oc%dddr(nR,1)    &
            &    +( ddLvisc(nR)-two*dbeta(nR)+dLvisc(nR)*dLvisc(nR)+        &
            &       beta(nR)*beta(nR)-three*dLvisc(nR)*beta(nR)-            &
            &       two*or1(nR)*(dLvisc(nR)+beta(nR))-two*dLh*or2(nR) ) *   &
            &                                       rscheme_oc%ddr(nR,0)    &
            &    +( -ddbeta(nR)-dbeta(nR)*(two*dLvisc(nR)-beta(nR)+         &
            &       two*or1(nR))-ddLvisc(nR)*(beta(nR)+two*or1(nR))+        &
            &       beta(nR)*beta(nR)*(dLvisc(nR)+two*or1(nR))-beta(nR)*    &
            &       (dLvisc(nR)*dLvisc(nR)-two*or2(nR))-two*dLvisc(nR)*     &
            &       or1(nR)*(dLvisc(nR)-or1(nR))+two*(two*or1(nR)+          &
            &       beta(nR)-dLvisc(nR))*dLh*or2(nR) ) *                    &
            &                                        rscheme_oc%dr(nR,0) )
            wMat%up1(l,nR)= -dLh*or2(nR)*orho1(nR)*( rscheme_oc%ddr(nR,2)   &
            &                             -beta(nR)*rscheme_oc%dr(nR,2) )   &
            &  +tscheme%wimp_lin(1)*orho1(nR)*hdif(l)*visc(nR)*dLh*or2(nR)*(&
            &                                     rscheme_oc%ddddr(nR,3)    &
            &          +two*(dLvisc(nR)-beta(nR))* rscheme_oc%dddr(nR,3)    &
            &    +( ddLvisc(nR)-two*dbeta(nR)+dLvisc(nR)*dLvisc(nR)+        &
            &       beta(nR)*beta(nR)-three*dLvisc(nR)*beta(nR)-            &
            &       two*or1(nR)*(dLvisc(nR)+beta(nR))-two*dLh*or2(nR) ) *   &
            &                                       rscheme_oc%ddr(nR,2)    &
            &    +( -ddbeta(nR)-dbeta(nR)*(two*dLvisc(nR)-beta(nR)+         &
            &       two*or1(nR))-ddLvisc(nR)*(beta(nR)+two*or1(nR))+        &
            &       beta(nR)*beta(nR)*(dLvisc(nR)+two*or1(nR))-beta(nR)*    &
            &       (dLvisc(nR)*dLvisc(nR)-two*or2(nR))-two*dLvisc(nR)*     &
            &       or1(nR)*(dLvisc(nR)-or1(nR))+two*(two*or1(nR)+          &
            &       beta(nR)-dLvisc(nR))*dLh*or2(nR) ) *                    &
            &                                        rscheme_oc%dr(nR,2) )
            wMat%low2(l,nR)=tscheme%wimp_lin(1)*orho1(nR)*hdif(l)*visc(nR)* &
            &               dLh*or2(nR) * (       rscheme_oc%ddddr(nR,0)    &
            &          +two*(dLvisc(nR)-beta(nR))* rscheme_oc%dddr(nR,0) )
            wMat%up2(l,nR)=tscheme%wimp_lin(1)*orho1(nR)*hdif(l)*visc(nR)* &
            &               dLh*or2(nR) * (       rscheme_oc%ddddr(nR,4)   &
            &          +two*(dLvisc(nR)-beta(nR))* rscheme_oc%dddr(nR,4) )
         end do
      end do

      !----- Boundary conditions:
      !$omp do
      do l=1,l_max
         !-- Non-penetration condition at both boundaries
         wMat%diag(l,1)=one
         wMat%low1(l,1)=0.0_cp
         wMat%low2(l,1)=0.0_cp
         wMat%up1(l,1) =0.0_cp
         wMat%up2(l,1) =0.0_cp

         wMat%diag(l,n_r_max)=one
         wMat%low1(l,n_r_max)=0.0_cp
         wMat%low2(l,n_r_max)=0.0_cp
         wMat%up1(l,n_r_max) =0.0_cp
         wMat%up2(l,n_r_max) =0.0_cp

         !-- Second part of B.C.
         if ( ktopv == 1 ) then ! free slip
            dr=r(2)-r(1)
            fac=(one-half*(two*or1(1)+beta(1))*dr)/(one+half*(two*or1(1)+beta(1))*dr)
            wMat%diag(l,2)=wMat%diag(l,2)-fac*wMat%low2(l,2)
         else ! No slip
            wMat%diag(l,2)=wMat%diag(l,2)+wMat%low2(l,2)
         end if

         if ( l_full_sphere ) then
            if ( l== 1 ) then ! dw=0
               wMat%diag(l,n_r_max-1)=wMat%diag(l,n_r_max-1)+wMat%up2(l,n_r_max-1)
            else ! ddw=0
               wMat%diag(l,n_r_max-1)=wMat%diag(l,n_r_max-1)-wMat%up2(l,n_r_max-1)
            end if
         else
            if ( kbotv == 1 ) then ! free-slip
               dr=r(n_r_max)-r(n_r_max-1)
               fac=(one+half*(two*or1(n_r_max)+beta(n_r_max))*dr)/ &
               &   (one-half*(two*or1(n_r_max)+beta(n_r_max))*dr)
               wMat%diag(l,n_r_max-1)=wMat%diag(l,n_r_max-1)-fac*wMat%up2(l,n_r_max-1)
            else ! no slip
               wMat%diag(l,n_r_max-1)=wMat%diag(l,n_r_max-1)+wMat%up2(l,n_r_max-1)
            end if
         end if
      end do ! Loop over \ell
      !$omp end do
      !$omp end parallel

      call wMat%prepare_mat()

   end subroutine get_wMat_Rdist
!-----------------------------------------------------------------------------
   subroutine get_p0Mat(pMat)
      !
      ! This subroutine solves the linear problem of the spherically-symmetric
      ! pressure
      !

      !-- Output variables:
      class(type_realmat), intent(inout) :: pMat ! matrix

      !-- Local variables:
      real(cp) :: dat(n_r_max,n_r_max), delr
      integer :: info, nCheb, nR_out, nR, nCheb_in

      !-- Bulk points
      do nR_out=1,n_r_max
         do nR=2,n_r_max
            dat(nR,nR_out)= rscheme_oc%rnorm * (              &
            &                    rscheme_oc%drMat(nR,nR_out)- &
            &            beta(nR)*rscheme_oc%rMat(nR,nR_out) )
         end do
      end do

      !-- Boundary condition for spherically-symmetric pressure
      !-- The integral of rho' r^2 dr vanishes
      if ( ThExpNb*ViscHeatFac /= 0 .and. ktopp==1 ) then

         work(:) = ThExpNb*ViscHeatFac*ogrun(:)*alpha0(:)*r(:)*r(:)
         call rscheme_oc%costf1(work)
         work(:)      =work(:)*rscheme_oc%rnorm
         work(1)      =rscheme_oc%boundary_fac*work(1)
         work(n_r_max)=rscheme_oc%boundary_fac*work(n_r_max)

         if ( rscheme_oc%version == 'cheb' ) then

            do nCheb=1,rscheme_oc%n_max
               dat(1,nCheb)=0.0_cp
               do nCheb_in=1,rscheme_oc%n_max
                  if ( mod(nCheb+nCheb_in-2,2)==0 ) then
                     dat(1,nCheb)=dat(1,nCheb)+ &
                     &             ( one/(one-real(nCheb_in-nCheb,cp)**2)    + &
                     &               one/(one-real(nCheb_in+nCheb-2,cp)**2) )* &
                     &               work(nCheb_in)*half*rscheme_oc%rnorm
                  end if
               end do
            end do

         else

            !!-- In the finite differences case, we restrict the integral boundary
            !!-- condition to a trapezoidal rule of integration
            !do nR_out=2,rscheme_oc%n_max-1
            !   dat(1,nR_out)=half*work(nR_out)*( r(nR_out+1)-r(nR_out-1) )
            !end do
            !dat(1,1)=half*work(1)*(r(2)-r(1))
            dat(1,:)=rscheme_oc%rMat(1,:)
            delr = r(n_r_max)-r(n_r_max-1)

            !-- First-order on the last point
            dat(n_r_max,n_r_max)    =one/delr-beta(n_r_max)
            dat(n_r_max,n_r_max-1)  =-one/delr
            dat(n_r_max,1:n_r_max-2)=0.0_cp
         end if

      else

         dat(1,:)=rscheme_oc%rnorm*rscheme_oc%rMat(1,:)
         if ( rscheme_oc%version == 'fd' ) then
            delr = r(n_r_max)-r(n_r_max-1)
            !-- First-order on the last point
            dat(n_r_max,n_r_max)  =one/delr-beta(n_r_max)
            dat(n_r_max,n_r_max-1)=-one/delr
         end if

      end if

      if ( rscheme_oc%n_max < n_r_max ) then ! fill with zeros
         do nR_out=rscheme_oc%n_max+1,n_r_max
            dat(1,nR_out)=0.0_cp
         end do
      end if

      !----- Factors for highest and lowest cheb mode:
      do nR=1,n_r_max
         dat(nR,1)      =rscheme_oc%boundary_fac*dat(nR,1)
         dat(nR,n_r_max)=rscheme_oc%boundary_fac*dat(nR,n_r_max)
      end do

      !-- Array copy
      call pMat%set_data(dat)

      !---- LU decomposition:
      call pMat%prepare(info)
      if ( info /= 0 ) call abortRun('! Singular matrix p0Mat!')

   end subroutine get_p0Mat
!-----------------------------------------------------------------------------
end module updateWP_mod<|MERGE_RESOLUTION|>--- conflicted
+++ resolved
@@ -949,26 +949,19 @@
       !-- Local variables
       complex(cp) :: work_Rloc(lm_max,nRstart:nRstop)
       integer :: n_r, start_lm, stop_lm, l, lm
-<<<<<<< HEAD
       real(cp) :: dLh
-=======
->>>>>>> 8a725f6f
 
       call get_dr_Rloc(dVxVhLM, work_Rloc, lm_max, nRstart, nRstop, n_r_max, &
            &           rscheme_oc)
 
-<<<<<<< HEAD
       !$omp parallel default(shared) private(n_r, lm, l, dLh, start_lm, stop_lm)
-=======
       !$omp parallel default(shared) private(n_r, lm, l, start_lm, stop_lm)
->>>>>>> 8a725f6f
       start_lm=1; stop_lm=lm_max
       call get_openmp_blocks(start_lm, stop_lm)
       !$omp barrier
 
       do n_r=nRstart,nRstop
          do lm=start_lm,stop_lm
-<<<<<<< HEAD
             dw_exp_last(lm,n_r)=dw_exp_last(lm,n_r)+or2(n_r)*work_Rloc(lm,n_r)
          end do
       end do
@@ -994,13 +987,6 @@
             end do
          end do
       end if
-=======
-            l = st_map%lm2l(lm)
-            if ( l == 0 ) cycle
-            dw_exp_last(lm,n_r)=dw_exp_last(lm,n_r)+or2(n_r)*work_Rloc(lm,n_r)
-         end do
-      end do
->>>>>>> 8a725f6f
       !$omp end parallel
 
    end subroutine finish_exp_pol_Rdist
