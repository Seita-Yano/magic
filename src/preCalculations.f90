module preCalculations

   use constants
   use num_param
   use output_data
   use precision_mod
   use truncation, only: n_r_max, l_max, minc, n_r_ic_max, nalias, &
       &                 n_cheb_ic_max, m_max, minc, n_cheb_max,   &
       &                 lm_max, n_phi_max, n_theta_max
   use init_fields, only: bots, tops, s_bot, s_top, n_s_bounds,    &
       &                  l_reset_t, topxi, botxi, xi_bot, xi_top, &
       &                  n_xi_bounds
   use parallel_mod, only: rank
   use logic, only: l_mag, l_cond_ic, l_non_rot, l_mag_LF, l_newmap,   &
       &            l_anel, l_heat, l_time_hits,  l_anelastic_liquid,  &
       &            l_cmb_field, l_storeTpot, l_storeVpot, l_storeBpot,&
       &            l_save_out, l_TO, l_TOmovie, l_r_field, l_movie,   &
       &            l_LCR, l_dt_cmb_field, l_storePot, l_non_adia,     &
<<<<<<< HEAD
       &            l_temperature_diff, l_chemical_conv, l_probe
   use radial_functions, only: chebt_oc, temp0, r_CMB,                     &
       &                       r_surface, visc, r, r_ICB, drx, ddrx, dddrx,&
=======
       &            l_temperature_diff, l_chemical_conv
   use radial_functions, only: rscheme_oc, temp0, r_CMB,                   &
       &                       r_surface, visc, r, r_ICB,                  &
>>>>>>> 7b03f51a
       &                       beta, rho0, rgrav, dbeta, alpha0,           &
       &                       dentropy0, sigma, lambda, dLkappa, kappa,   &
       &                       dLvisc, dLlambda, divKtemp0, radial,        &
       &                       transportProperties, ogrun
   use physical_parameters, only: nVarEps, pr, prmag, ra, rascaled, ek,    &
       &                          ekscaled, opr, opm, o_sr, radratio,      &
       &                          sigma_ratio, CorFac, LFfac, BuoFac,      &
       &                          PolInd, nVarCond, nVarDiff, nVarVisc,    &
       &                          rho_ratio_ic, rho_ratio_ma, epsc, epsc0, &
       &                          ktops, kbots, interior_model, r_LCR,     &
       &                          n_r_LCR, mode, tmagcon, GrunNb,          &
       &                          ktopxi, kbotxi, epscxi, epscxi0, sc, osc,&
       &                          ChemFac, raxi
   use horizontal_data, only: horizontal
   use integration, only: rInt_R
   use useful, only: logWrite
   use special, only: l_curr, fac_loop

   implicit none

   private

   public :: preCalc, preCalcTimes, writeInfo

contains

   subroutine preCalc
      !
      !  Purpose of this subroutine is to initialize the calc values,     
      !  arrays, constants that are used all over the code.               
      !  The stuff is stored in the common blocks.                        
      !  MPI: This is called by every processors.                         
      !
    
      !---- Local variables:
      real(cp) :: c1,help,facIH
      real(cp) :: delmin,sr_top,si_top,sr_bot,si_bot
      real(cp) :: xir_top,xii_top,xir_bot,xii_bot
      real(cp) :: topconduc, botconduc
      integer :: n,n_r,l,m,l_bot,m_bot,l_top,m_top
      integer :: fileHandle
      character(len=76) :: fileName
      character(len=80) :: message
      real(cp) :: mom(n_r_max)
       
      !-- Determine scales depending on n_tScale,n_lScale :
      if ( n_tScale == 0 ) then
         !----- Viscous time scale:
         tScale=one
      else if ( n_tScale == 1 ) then
         !----- Magnetic time scale:
         tScale=one/prmag
      else if ( n_tScale == 2 ) then
         !----- Thermal time scale:
         tScale=one/pr
      end if
      if ( n_lScale == 0 ) then
         !----- Outer Core:
         lScale=one
      else if ( n_lScale == 1 ) then
         !----- Total Core:
         lScale=(one-radratio)
      end if
    
      !---- Scale according to scdIFf:
      vScale  =lScale/tScale
      pScale  =tScale**2/lScale**2
      eScale  =vScale*vScale/enscale
      raScaled=ra/lScale**3
      ekScaled=ek*lScale**2
    
      if ( l_cond_ic ) O_sr=one/sigma_ratio
    
      opr=one/pr
      if ( l_mag ) then
         opm=one/prmag
      else
         opm=0.0_cp
      end if

      if ( l_chemical_conv ) osc=one/sc

      ! Note: CorFac is the factor in front of the Coriolis force. In the scaling
      !       used here (viscous time scale) this is simply the inverse Ekman num:
      !          CorFac=1/Ek
      !       In the non-rotating case there is no Coriolis force and
      !          CorFac=0
      !       LFfac is the factor the Lorentz-force in the Navier-Stokes
      !       equation is multiplied with. This depends on the magnetic
      !       scale chosen. In the standart rotating case the B-scale
      !       is sqrt(\rho \lambda \mu \Omega) where \rho is core density,
      !       \lambda is magnetic diffusivity, \mu is magnetic permeability
      !       and \Omega is rotation rate. In this scaling the square of the
      !       dimensionless magnetic field is identical with the Elasser number:
      !          Els=B^2 / (\rho\lambda\mu\Omega)
      !       The factor to be used in front of the LF is then
      !          LFfac=1/(Ek Pm).
      !       This can also be used to bring kinetic and magnetic energy to
      !       the same scale since Ek=Em/(Ek Pm).
      !       If the system is non rotating we chose the magnetic scale
      !       sqrt(\rho \mu) \nu / L where \nu is the viscous diffusivity
      !       and L=ro-ri is the chosen length scale. Then LFfac=1.
      !       Note that for kinematic dynamos the magnetic field strength
      !       is arbitrary. We nevertheless still use the same LFfac.
    
      if ( l_non_rot ) then
         CorFac=0.0_cp
         if ( l_mag .or. l_mag_LF ) then
            LFfac=one
         else
            LFfac=0.0_cp
         end if
      else
         CorFac=one/ekScaled
         if ( l_mag .or. l_mag_LF ) then
            LFfac=one/(ekScaled*prmag)
         else
            LFfac=0.0_cp
         end if
      end if
    
      ! Note: BuoFac is the factor used in front of the buoyancy force.
      !       In the scaling used here its
      !          BuoFac=Ra/Pr
      !       where Ra= ( g0 \alpha \delta T L^3)/(\nu \kappa)
      !       with g0 the CMB gravity, \alpha the thermal expansivity,
      !       \delta T the temperature scale, and \kappa the thermal
      !       diffusivity
      if ( l_heat ) then
         BuoFac=raScaled/pr
      else
         BuoFac=0.0_cp
      end if

      if ( l_chemical_conv ) then
         ChemFac=raxi/sc
      else
         ChemFac=0.0_cp
      end if
    
      dtStart=dtStart/tScale
      dtMax  =dtMax/tScale
      if ( .not. l_non_rot ) dtMax=min(dtMax,intfac*ekScaled)
      dtMin  =dtMax/1.0e6_cp
    
      !-- Calculate radial functions for all threads (chebs,r,.....):

      call radial

      if ( GrunNb /= 0.0_cp ) then
         ogrun(:)=ogrun(:)/GrunNb
      else
         ogrun(:)=0.0_cp
      end if

      if ( ( l_newmap ) .and. (rank == 0) ) then
         fileName='rNM.'//tag
         open(newunit=fileHandle, file=fileName, status='unknown')
         do n_r=1,n_r_max
            write(fileHandle,'(I4,4ES16.8)') n_r, r(n_r)-r_icb,   &
            &                                rscheme_oc%drx(n_r), &
            &                                rscheme_oc%ddrx(n_r),&
            &                                rscheme_oc%dddrx(n_r)
         end do
         close(fileHandle)
      end if
    
      call transportProperties

      if ( ( l_anel .or. l_non_adia ) .and. ( rank == 0 ) ) then
         ! Write the equilibrium setup in anel.tag
         fileName='anel.'//tag
         open(newunit=fileHandle, file=fileName, status='unknown')
         write(fileHandle,'(9a15)') 'radius', 'temp0', 'rho0', 'beta',         &
         &                          'dbeta', 'grav', 'ds0/dr', 'div(k grad T)',&
         &                          'alpha'
         do n_r=1,n_r_max
            write(fileHandle,'(9ES16.8)') r(n_r), temp0(n_r), rho0(n_r),    &
            &                             beta(n_r), dbeta(n_r), rgrav(n_r),&
            &                             dentropy0(n_r), divKtemp0(n_r),   &
            &                             alpha0(n_r)
         end do
         close(fileHandle)
      end if
    
      !-- Write radial profiles
      if ( l_mag .and. nVarCond > 0 ) then
         fileName='varCond.'//tag
         open(newunit=fileHandle, file=fileName, status='unknown')
         write(fileHandle,'(4a15)') 'radius', 'sigma', 'lambda', 'dLlambda'
         do n_r=n_r_max,1,-1
            write(fileHandle,'(4ES16.8)') r(n_r),sigma(n_r),lambda(n_r), &
            &                             dLlambda(n_r)
         end do
         close(fileHandle)
      end if
    
      if ( ( l_heat .and. nVarDiff > 0  .or. nVarVisc > 0) .and. ( rank == 0 ) ) then
         fileName='varDiff.'//tag
         open(newunit=fileHandle, file=fileName, status='unknown')
         write(fileHandle,'(5a15)') 'radius', 'conductivity', 'kappa', &
         &                          'dLkappa', 'Prandtl'
         do n_r=n_r_max,1,-1
            write(fileHandle,'(5ES16.8)') r(n_r),kappa(n_r)*rho0(n_r), &
            &                             kappa(n_r),dLkappa(n_r),     &
            &                             pr*visc(n_r)/kappa(n_r)
         end do
         close(fileHandle)
      end if
    
      if ( ( nVarVisc > 0 ) .and. (rank == 0) ) then
         fileName='varVisc.'//tag
         open(newunit=fileHandle, file=fileName, status='unknown')
         write(fileHandle,'(7a15)') 'radius', 'dynVisc', 'kinVisc', &
         &                          'dLvisc', 'Ekman', 'Prandtl', 'Pm'
         if ( l_mag ) then
            do n_r=n_r_max,1,-1
               write(fileHandle,'(7ES16.8)') r(n_r),visc(n_r)*rho0(n_r), &
               &                             visc(n_r),dLvisc(n_r),      &
               &                             ek*visc(n_r),               &
               &                             pr*visc(n_r)/kappa(n_r),    &
               &                             prmag*visc(n_r)/lambda(n_r)
            end do
         else
            do n_r=n_r_max,1,-1
               write(fileHandle,'(7ES16.8)') r(n_r),visc(n_r)*rho0(n_r), &
               &                             visc(n_r), dLvisc(n_r),     &
               &                             ek*visc(n_r),               &
               &                             pr*visc(n_r)/kappa(n_r),    &
               &                             prmag
            end do
         end if
         close(fileHandle)
      end if
    
      l_LCR=.false.
      n_r_LCR=0
      do n_r=1,n_r_max
         if ( r_LCR <= r(n_r)/r_CMB ) then
             l_LCR=.true.
             n_r_LCR=n_r
         end if
      end do
      if ( n_r_LCR == 1 ) then
         l_LCR=.false.
         n_r_LCR=0
      end if
    
      !-- Compute some constants:
      vol_ic=four*third*pi*r_icb**3             ! Inner core volume
      vol_oc=four*third*pi*(r_cmb**3-r_icb**3)  ! Outer core volume
      surf_cmb=four*pi*r_cmb**2                ! Surface of CMB
    
      !-- Initialize everything that has to do with the horizontal representation
      !   on all threads:
      call horizontal
    
      !-- Computation of the average density (useful to compute Re and Rm)
      if ( l_anel ) then
         do n_r=1,n_r_max
            mom(n_r)=r(n_r)**2 * rho0(n_r)
         end do
         mass=four*pi/vol_oc*rInt_R(mom,r,rscheme_oc)
      else
         mass=one
      end if
    
      !-- Calculate auxiliary arrays containing effective Courant grid intervals:
      c1=one/real(l_max*(l_max+1),kind=cp)
      delxh2(1)      =c1*r_cmb**2
      delxh2(n_r_max)=c1*r_icb**2
      delxr2(1)      =(r(1)-r(2))**2
      delxr2(n_r_max)=(r(n_r_max-1)-r(n_r_max))**2
      do n_r=2,n_r_max-1
         delxh2(n_r)=c1*r(n_r)**2
         delmin=min((r(n_r-1)-r(n_r)),(r(n_r)-r(n_r+1)))
         delxr2(n_r)=delmin*delmin
      end do
    
      !-- Constants used for rotating core or mantle:
      y10_norm=half*sqrt(three/pi)  ! y10=y10_norm * cos(theta)
      y11_norm=half*sqrt(1.5_cp/pi) ! y11=y11_norm * sin(theta)
    
      !----- Proportionality factor of (l=1,m=0) toroidal velocity potential
      !      and inner core rotation rate:
      c_z10_omega_ic=y10_norm/(r(n_r_max)*r(n_r_max))
    
      !----- Proportionality factor of (l=1,m=0) toroidal velocity potential
      !      and mantle rotation rate:
      c_z10_omega_ma=y10_norm/(r(1)*r(1))
    
      !----- Inner-core normalized moment of inertia:
      c_moi_ic=8.0_cp*pi/15.0_cp*r_icb**5*rho_ratio_ic*rho0(n_r_max)
    
      !----- Outer-core normalized moment of inertia:
      ! _moi_oc=8.0_cp*pi/15.0_cp*(r_cmb**5-r_icb**5) ! rho=cst
      do n_r=1,n_r_max
         mom(n_r)=r(n_r)**4 * rho0(n_r)
      end do
      c_moi_oc=8.0_cp*third*pi*rInt_R(mom,r,rscheme_oc)
    
      !----- Mantle normalized moment of inertia:
      c_moi_ma=8.0_cp*pi/15.0_cp*(r_surface**5-r_cmb**5)*rho_ratio_ma
    
      !----- IC normalised moment of inertia / r_icb**4 * 3/(8 pi)
      c_dt_z10_ic=0.2_cp*r_icb*rho_ratio_ic*rho0(n_r_max)
    
      !----- Mantle normalised moment of inertia / r_cmb**4 * 3/(8 pi)
      c_dt_z10_ma=0.2_cp*r_cmb*rho_ratio_ma * ( (r_surface/r_cmb)**5 - one )
    
      !----- Proportionality factor for ic lorentz_torque as used in
      !      ic torque-equation (z10):
      c_lorentz_ic=0.25_cp*sqrt(three/pi)/(r(n_r_max)*r(n_r_max))
    
      !----- Proportionality factor for mantle lorentz_torque as used in
      !      mantle torque-equation (z10):
      c_lorentz_ma=0.25_cp*sqrt(three/pi)/(r(1)*r(1))
    
      !-- Set thermal boundary conditions for fixed temp. on both boundaries:
      !----- Extract tops and bots
      if ( l_heat ) then
    
         !-- Renormalisation of heat flow coeffs and heat source.
         !      This has been copied from the Christensen and
         !      means the we use a different normalisation of
         !      input tops,bots and epsc0 than in the code.
         !      Spherical harmonics of the input tops, bots and epsc0
         !      are normalised so that the integral of Y*Y(c.c.)
         !      (c.c. stands for conjugate complex)
         !      over a spherical surface of radius 1 gives 4 Pi.
         !      In the code we use totally normalized spherical harmonic,
         !      i.e. the integral of Y*Y(c.c.) over a spherical surface
         !      of radius 1 is unity
         epsc=epsc0*sq4pi
    
         do m=0,m_max,minc
            do l=m,l_max
               bots(l,m)=zero
               tops(l,m)=zero
               do n=1,n_s_bounds
                  l_bot =int(s_bot(4*n-3))
                  m_bot =int(s_bot(4*n-2))
                  sr_bot=s_bot(4*n-1)
                  si_bot=s_bot(4*n)
                  l_top =int(s_top(4*n-3))
                  m_top =int(s_top(4*n-2))
                  sr_top=s_top(4*n-1)
                  si_top=s_top(4*n)
                  if ( l_bot == l .and. m_bot == m .and. &
                       cmplx(sr_bot,si_bot,kind=cp) /= zero ) then
                     if ( m == 0 ) si_bot=0.0_cp
                     bots(l,m)=sq4pi*cmplx(sr_bot,si_bot,kind=cp)
                     if ( kbots == 2 ) bots(l,m)=bots(l,m)*lScale
                  end if
                  if ( l_top == l .and. m_top == m .and. &
                       cmplx(sr_top,si_top,kind=cp) /= zero ) then
                     if ( m == 0 ) si_top=0.0_cp
                     tops(l,m)=sq4pi*cmplx(sr_top,si_top,kind=cp)
                     if ( ktops == 2 ) tops(l,m)=tops(l,m)*lScale
                  end if
               end do
            end do
         end do
    
         if ( nVarEps==0 ) then
            facIH=vol_oc
         else if ( nVarEps==1 ) then
            facIH=mass*vol_oc
         end if

         if ( l_temperature_diff .or. l_anelastic_liquid ) then
            topconduc = rho0(1)*kappa(1)
            botconduc = rho0(n_r_max)*kappa(n_r_max)
         else
            topconduc = rho0(1)*kappa(1)*temp0(1)
            botconduc = rho0(n_r_max)*kappa(n_r_max)*temp0(n_r_max)
         end if
    
         if ( ktops == 1 .and. kbots == 1 ) then ! Fixed entropy
    
            tops(0,0)=-r_icb**2/(r_icb**2+r_cmb**2)*sq4pi
            bots(0,0)= r_cmb**2/(r_icb**2+r_cmb**2)*sq4pi

         else if ( ktops == 3 .and. kbots == 3 ) then ! Fixed temperature contrast

            tops(0,0)=-r_icb**2/(r_icb**2+r_cmb**2)*sq4pi
            bots(0,0)= r_cmb**2/(r_icb**2+r_cmb**2)*sq4pi
    
         else if ( (ktops==2 .and. kbots==2) .or. (ktops == 4 .and. kbots==4) ) then
    
            if ( real(bots(0,0)) > 0.0_cp ) then
               write(*,*)
               write(*,*) '! NOTE: you have supplied'
               write(*,*) '! s_bot(l=0,m=0)>0 which '
               write(*,*) '! means there is a heat '
               write(*,*) '! flux into the inner core.'
               write(*,*) '! This is unrealistic!'
               write(*,*) '! Use s_bot(l=0,m=0)<0 !'
               stop
            end if
    
            !--- |epsc0|=1 signifies that the heat production rate is used as
            !    temperature scale! I make sure here that the heat flux through
            !    inner and outer boundary, bots and tops, balance the sources.
            if ( abs(epsc0) == one ) then
    
               !--- Make sure that all the heat comes out at CMB
               if ( tops(0,0) == 0.0_cp ) then
    
                  !--- Compensate by flux from ICB:
                  !    all over the core :
                  if ( epsc0 >= 0 ) then
                     write(*,*) '! NOTE: when the flux through the '
                     write(*,*) '! outer boundary is zero, sinks in'
                     write(*,*) '! the outer core need to balance  '
                     write(*,*) '! the flux from the ICB. Thus we  '
                     write(*,*) '! need epsc<0 !                   '
                     stop
                  end if
                  bots(0,0)=epsc*pr*facIH/(four*pi*r_icb**2 * botconduc )
                  call logWrite( &
                       '! CMB heat flux set to balance volume sources!')
    
               else if ( tops(0,0) /= 0.0_cp .and. bots(0,0) == 0.0_cp ) then
    
                  !--- Correct tops to balance inner sources/sinks:
                  if ( epsc0 <= 0 .and. bots(0,0) == 0.0_cp  ) then
                     write(*,*) '! NOTE: when the flux through the '
                     write(*,*) '! ICB is zero we need sources in  '
                     write(*,*) '! the outer core which means      '
                     write(*,*) '! epsc0>0.                        '
                     stop
                  end if
                  if ( abs(real(tops(0,0))) == sq4pi ) &
                       call logWrite('! You intend to use the CMB flux as buoy. scale??')
                  tops(0,0)=-facIH*epsc*pr/(four*pi*r_cmb**2) + &
                            radratio**2*botconduc*bots(0,0)
                  if ( tops(0,0) /= help ) call logWrite( &
                       '!!!! WARNING: CMB heat flux corrected !!!!')
    
               else if ( tops(0,0) /= 0.0_cp .and. bots(0,0) /= 0.0_cp ) then
    
                  !--- Correct tops to balance inner sources/sinks:
                  if ( epsc0 <= 0 .and. bots(0,0) == 0.0_cp  ) then
                     write(*,*) '! NOTE: when the flux through the '
                     write(*,*) '! ICB is zero we need sources in  '
                     write(*,*) '! the outer core which means      '
                     write(*,*) '! epsc0>0.                        '
                     stop
                  end if
                  help=four*pi*opr*facIH *            &
                       (r_icb**2*real(bots(0,0))*botconduc - &
                        r_cmb**2*real(tops(0,0))*topconduc)
                  if ( help /= epsc ) then
                     write(*,*) '! NOTE: when flux BC through the '
                     write(*,*) '! ICB and CMB are used the sources '
                     write(*,*) '! have to balance the total flux.'
                     stop
                  end if
    
               end if
    
            else if ( epsc0 == 0.0_cp .and. ( tops(0,0) /= 0.0_cp .or. &
                                            bots(0,0) /= 0.0_cp ) ) then
               !--- Correct epsc0 to balance the difference between
               !    flux through the inner and outer boundary:
               epsc=four*pi/pr/facIH *          &
                    (r_icb**2*real(bots(0,0))*botconduc - &
                     r_cmb**2*real(tops(0,0))*topconduc)
               call logWrite( &
                    '! Sources introduced to balance surface heat flux!')
               write(message,'(''!      epsc0='',ES16.6)') epsc/sq4pi
               call logWrite(message)
            else if ( epsc0 /= 0.0_cp .and. tops(0,0) /= 0.0_cp .and. &
                                          bots(0,0) /= 0.0_cp ) then
               help=four*pi/pr/facIH *          &
                    (r_icb**2*real(bots(0,0))*botconduc - &
                     r_cmb**2*real(tops(0,0))*topconduc)
               if ( help /= epsc ) then
                  write(*,*) '! NOTE: when flux BC through the '
                  write(*,*) '! ICB and/or CMB is used the sources '
                  write(*,*) '! have to balance it.'
                  stop
               end if
            end if
    
         end if
    
         if ( l_non_adia ) then
            bots(0,0)=0.0_cp
            tops(0,0)=0.0_cp
            epsc=0.0_cp
            !epsc=four*pi/pr/epsS/vol_oc *          &
            !     (r_icb**2*dtemp0(n_r_max)*rho0(n_r_max)*kappa(n_r_max) - &
            !      r_cmb**2*dtemp0(1)*rho0(1)*kappa(1))*sq4pi
         end if
         if ( ktops == 1 ) then
            write(message,'(''! Const. entropy at outer boundary S ='',ES16.6)') &
                  real(tops(0,0))/sq4pi
            call logWrite(message)
         else if ( ktops == 2 ) then
            help=surf_cmb*topconduc*real(tops(0,0))/sq4pi
            write(message,'(''! Const. total outer boundary entropy flux    ='',ES16.6)') help
            call logWrite(message)
         else if ( ktops == 3 ) then
            write(message,'(''! Const. temp. at outer boundary S ='',ES16.6)') &
                  real(tops(0,0))/sq4pi
            call logWrite(message)
         else if ( ktops == 4 ) then
            help=surf_cmb*topconduc*real(tops(0,0))/sq4pi
            write(message,'(''! Const. total outer boundary temp. flux    ='',ES16.6)') help
            call logWrite(message)
         end if
         if ( kbots == 1 ) then
            write(message,'(''! Const. entropy at inner boundary S ='',ES16.6)') real(bots(0,0))/sq4pi
            call logWrite(message)
         else if ( kbots == 2 ) then
            help=surf_cmb*radratio**2*botconduc*real(bots(0,0))/sq4pi
            write(message, '(''! Const. total inner boundary entropy flux    ='',ES16.6)') help
            call logWrite(message)
         else if ( kbots == 3 ) then
            write(message,'(''! Const. temp. at inner boundary S ='',ES16.6)') real(bots(0,0))/sq4pi
            call logWrite(message)
         else if ( kbots == 4 ) then
            help=surf_cmb*radratio**2*botconduc*real(bots(0,0))/sq4pi
            write(message, '(''! Const. total inner boundary temp. flux    ='',ES16.6)') help
            call logWrite(message)
         end if
         help=facIH*pr*epsc/sq4pi
         write(message,'(''! Total vol. buoy. source ='',ES16.6)') help
         call logWrite(message)
    
      end if

      !-- Set  boundary conditions for chemical composition
      if ( l_chemical_conv ) then
         epscxi=epscxi0*sq4pi
    
         do m=0,m_max,minc
            do l=m,l_max
               botxi(l,m)=zero
               topxi(l,m)=zero
               do n=1,n_xi_bounds
                  l_bot =int(xi_bot(4*n-3))
                  m_bot =int(xi_bot(4*n-2))
                  xir_bot=xi_bot(4*n-1)
                  xii_bot=xi_bot(4*n)
                  l_top =int(xi_top(4*n-3))
                  m_top =int(xi_top(4*n-2))
                  xir_top=xi_top(4*n-1)
                  xii_top=xi_top(4*n)
                  if ( l_bot == l .and. m_bot == m .and. &
                       cmplx(xir_bot,xii_bot,kind=cp) /= zero ) then
                     if ( m == 0 ) xii_bot=0.0_cp
                     botxi(l,m)=sq4pi*cmplx(xir_bot,xii_bot,kind=cp)
                     if ( kbotxi == 2 ) botxi(l,m)=botxi(l,m)*lScale
                  end if
                  if ( l_top == l .and. m_top == m .and. &
                       cmplx(xir_top,xii_top,kind=cp) /= zero ) then
                     if ( m == 0 ) xii_top=0.0_cp
                     topxi(l,m)=sq4pi*cmplx(xir_top,xii_top,kind=cp)
                     if ( ktopxi == 2 ) topxi(l,m)=topxi(l,m)*lScale
                  end if
               end do
            end do
         end do
    
         facIH=vol_oc
         topconduc = rho0(1)
         botconduc = rho0(n_r_max)
    
         if ( ktopxi == 1 .and. kbotxi == 1 ) then ! Fixed chemical comp
    
            topxi(0,0)=-r_icb**2/(r_icb**2+r_cmb**2)*sq4pi
            botxi(0,0)= r_cmb**2/(r_icb**2+r_cmb**2)*sq4pi

         else if ( (ktopxi==2 .and. kbotxi==2) ) then
    
            if ( real(botxi(0,0)) > 0.0_cp ) then
               write(*,*)
               write(*,*) '! NOTE: you have supplied'
               write(*,*) '! xi_bot(l=0,m=0)>0 which '
               write(*,*) '! means there is a composition '
               write(*,*) '! flux into the inner core.'
               write(*,*) '! This is unrealistic!'
               write(*,*) '! Use xi_bot(l=0,m=0)<0 !'
               stop
            end if
    
            if ( abs(epscxi0) == one ) then
    
               if ( topxi(0,0) == 0.0_cp ) then
    
                  !--- Compensate by flux from ICB:
                  !    all over the core :
                  if ( epscxi0 >= 0 ) then
                     write(*,*) '! NOTE: when the flux through the '
                     write(*,*) '! outer boundary is zero, sinks in'
                     write(*,*) '! the outer core need to balance  '
                     write(*,*) '! the flux from the ICB. Thus we  '
                     write(*,*) '! need epscxi<0 !                   '
                     stop
                  end if
                  botxi(0,0)=epscxi*sc*facIH/(four*pi*r_icb**2*botconduc)
                  call logWrite( &
                       '! CMB heat flux set to balance volume sources!')
    
               else if ( topxi(0,0) /= 0.0_cp .and. botxi(0,0) == 0.0_cp ) then
    
                  !--- Correct topxi to balance inner sources/sinks:
                  if ( epscxi0 <= 0 .and. botxi(0,0) == 0.0_cp  ) then
                     write(*,*) '! NOTE: when the flux through the '
                     write(*,*) '! ICB is zero we need sources in  '
                     write(*,*) '! the outer core which means      '
                     write(*,*) '! epscxi0>0.                        '
                     stop
                  end if
                  if ( abs(real(topxi(0,0))) == sq4pi ) &
                       call logWrite('! You intend to use the CMB flux as buoy. scale??')
                  topxi(0,0)=-facIH*epscxi*sc/(four*pi*r_cmb**2) + &
                       radratio**2*botxi(0,0)*botconduc
                  if ( topxi(0,0) /= help ) call logWrite( &
                       '!!!! WARNING: CMB composition flux corrected !!!!')
    
               else if ( topxi(0,0) /= 0.0_cp .and. botxi(0,0) /= 0.0_cp ) then
    
                  !--- Correct tops to balance inner sources/sinks:
                  if ( epscxi0 <= 0 .and. botxi(0,0) == 0.0_cp  ) then
                     write(*,*) '! NOTE: when the flux through the '
                     write(*,*) '! ICB is zero we need sources in  '
                     write(*,*) '! the outer core which means      '
                     write(*,*) '! epscxi0>0.                      '
                     stop
                  end if
                  help=four*pi/sc/facIH *            &
                       (r_icb**2*real(botxi(0,0))*botconduc - &
                        r_cmb**2*real(topxi(0,0))*topconduc)
                  if ( help /= epscxi ) then
                     write(*,*) '! NOTE: when flux BC through the '
                     write(*,*) '! ICB and CMB are used the sources '
                     write(*,*) '! have to balance the total flux.'
                     stop
                  end if
    
               end if
    
            else if ( epscxi0 == 0.0_cp .and. ( topxi(0,0) /= 0.0_cp .or. &
                                            botxi(0,0) /= 0.0_cp ) ) then
               !--- Correct epscxi0 to balance the difference between
               !    flux through the inner and outer boundary:
               epscxi=four*pi/sc/facIH *                     &
                      (r_icb**2*real(botxi(0,0))*botconduc - &
                       r_cmb**2*real(topxi(0,0))*topconduc)
               call logWrite( &
                    '! Sources introduced to balance surface Fickian flux!')
               write(message,'(''!      epscxi0='',ES16.6)') epscxi/sq4pi
               call logWrite(message)
            else if ( epscxi0 /= 0.0_cp .and. topxi(0,0) /= 0.0_cp .and. &
                                          botxi(0,0) /= 0.0_cp ) then
               help=four*pi/sc/facIH *                     &
                    (r_icb**2*real(botxi(0,0))*botconduc - &
                     r_cmb**2*real(topxi(0,0))*topconduc)
               if ( help /= epscxi ) then
                  write(*,*) '! NOTE: when flux BC through the '
                  write(*,*) '! ICB and/or CMB is used the sources '
                  write(*,*) '! have to balance it.'
                  stop
               end if
            end if
    
         end if
    
         if ( ktopxi == 1 ) then
            write(message,'(''! Constant comp. at CMB T ='',ES16.6)') &
                  real(topxi(0,0))/sq4pi
            call logWrite(message)
         else if ( ktopxi == 2 ) then
            help=surf_cmb*topconduc*real(topxi(0,0))/sq4pi
            write(message,'(''! Const. total CMB comp. flux    ='',ES16.6)') help
            call logWrite(message)
         end if
         if ( kbotxi == 1 ) then
            write(message,'(''! Constant comp. at ICB T ='',ES16.6)') real(botxi(0,0))/sq4pi
            call logWrite(message)
         else if ( kbotxi == 2 ) then
            help=surf_cmb*radratio**2*botconduc*real(botxi(0,0))/sq4pi
            write(message, '(''! Const. total ICB comp. flux    ='',ES16.6)') help
            call logWrite(message)
         end if
         help=facIH*sc*epscxi/sq4pi
         write(message,'(''! Total vol. comp. source ='',ES16.6)') help
         call logWrite(message)
    
      end if


      !--- Compute fac_loop for current carrying loop

      if ( l_curr ) then

         allocate(fac_loop(l_max))
              
         do l=1,l_max
               
            fac_loop(l)=0.0_cp

            if (mod(l,2)/=0) then
               if(l==1) then
                  fac_loop(l)= half
               else
                  fac_loop(l)= -fac_loop(l-2)*0.64_cp*real(l,kind=cp)/ &
                  &            real(l-1,kind=cp)
               end if
            end if
               
         end do
          
      end if
       

   end subroutine preCalc
!-------------------------------------------------------------------------------
   subroutine preCalcTimes(time,n_time_step)
      !
      !  Precalc. after time, time and dthas been read from startfile.
      !

      !-- Output variables
      real(cp), intent(out) ::  time
      integer,  intent(out) :: n_time_step

      !-- Local variables:
      logical :: l_time
      integer :: n

      !----- Set time step:
      if ( l_reset_t ) then
         time=0.0_cp
         n_time_step=0
      end if

      tmagcon=tmagcon+time

      !-- Get output times:
      l_time_hits=.false.

      call get_hit_times(t_graph,n_time_hits,n_t_graph,l_time, &
           &             t_graph_start,t_graph_stop,dt_graph,  &
           &             n_graphs,n_graph_step,'graph',time,tScale)
      l_time_hits=l_time_hits .or. l_time

      call get_hit_times(t_rst,n_time_hits,n_t_rst,l_time, &
           &             t_rst_start,t_rst_stop,dt_rst,    &
           &             n_rsts,n_rst_step,'rst',time,tScale)
      l_time_hits=l_time_hits .or. l_time

      call get_hit_times(t_log,n_time_hits,n_t_log,l_time, &
           &             t_log_start,t_log_stop,dt_log,    &
           &             n_logs,n_log_step,'log',time,tScale)
      l_time_hits=l_time_hits .or. l_time

      call get_hit_times(t_spec,n_time_hits,n_t_spec,l_time, &
           &             t_spec_start,t_spec_stop,dt_spec,   &
           &             n_specs,n_spec_step,'spec',time,tScale)
      l_time_hits=l_time_hits .or. l_time

      if ( l_probe ) then
         l_probe=.false.
         call get_hit_times(t_probe,n_time_hits,n_t_probe,l_time, &
              &             t_probe_start,t_probe_stop,dt_probe,  &
              &             n_probe_out,n_probe_step,'probe',time,tScale)
         if ( n_probe_out > 0 .or. n_probe_step > 0 .or. l_time ) l_probe= .true.
         l_time_hits=l_time_hits .or. l_time
      end if

      if ( l_cmb_field ) then
         l_cmb_field=.false.
         call get_hit_times(t_cmb,n_time_hits,n_t_cmb,l_time, &
                               t_cmb_start,t_cmb_stop,dt_cmb, &
                         n_cmbs,n_cmb_step,'cmb',time,tScale)
         if ( n_cmbs > 0 .or. n_cmb_step > 0 .or. l_time ) l_cmb_field= .true. 
         l_time_hits=l_time_hits .or. l_time
      end if
      l_dt_cmb_field=l_dt_cmb_field .and. l_cmb_field

      if ( l_r_field ) then
         l_r_field=.false.
         call get_hit_times(t_r_field,n_time_hits,n_t_r_field,l_time, &
                           t_r_field_start,t_r_field_stop,dt_r_field, &
                          n_r_fields,n_r_field_step,'r_field',time,tScale)
         if ( n_r_fields > 0 .or. n_r_field_step > 0 .or. l_time ) l_r_field= .true. 
         l_time_hits=l_time_hits .or. l_time
      end iF

      if ( l_movie ) then
         call get_hit_times(t_movie,n_time_hits,n_t_movie,l_time, &
                            t_movie_start,t_movie_stop,dt_movie,  &
                  n_movie_frames,n_movie_step,'movie',time,tScale)
          l_time_hits=l_time_hits .or. l_time
      end if

      if ( l_TO ) then
         if ( n_TOs == 0 .and. n_t_TO == 0 ) n_TO_step=max(3,n_TO_step)
         call get_hit_times(t_TO,n_time_hits,n_t_TO,l_time, &
                                t_TO_start,t_TO_stop,dt_TO, &
                          n_TOs,n_TO_step,'TO',time,tScale)
         l_time_hits=l_time_hits.or.l_time
         if ( n_TOZs == 0 .and. n_t_TOZ == 0 ) n_TOZs=3
         call get_hit_times(t_TOZ,n_time_hits,n_t_TOZ,l_time, &
                               t_TOZ_start,t_TOZ_stop,dt_TOZ, &
                         n_TOZs,n_TOZ_step,'TOZ',time,tScale)
         l_time_hits=l_time_hits .or. l_time
      end if

      if ( l_TOmovie ) then
         call get_hit_times(t_TOmovie,n_time_hits,n_t_TOmovie,l_time, &
                           t_TOmovie_start,t_TOmovie_stop,dt_TOmovie, &
               n_TOmovie_frames,n_TOmovie_step,'TOmovie',time,tScale)
         l_time_hits=l_time_hits .or. l_time
      end if

      if ( l_storePot ) then
         l_storeVpot   =.true.
         n_Vpot_step   =n_pot_step
         n_Vpots       =n_pots
         t_Vpot_start  =t_pot_start
         t_Vpot_stop   =t_pot_stop
         dt_Vpot       =dt_pot
         l_storeBpot   =.true.
         n_Bpot_step   =n_pot_step
         n_Bpots       =n_pots
         t_Bpot_start  =t_pot_start
         t_Bpot_stop   =t_pot_stop
         dt_Bpot       =dt_pot
         l_storeTpot   =.true.
         n_Tpot_step   =n_pot_step
         n_Tpots       =n_pots
         t_Tpot_start  =t_pot_start
         t_Tpot_stop   =t_pot_stop
         dt_Tpot       =dt_pot
         do n=1,n_time_hits
            t_Bpot(n)=t_pot(n)
            t_Vpot(n)=t_pot(n)
            t_Tpot(n)=t_pot(n)
         end do
      end if

      if ( l_storeBpot ) then
         call get_hit_times(t_Bpot,n_time_hits,n_t_Bpot,l_time, &
                              t_Bpot_start,t_Bpot_stop,dt_Bpot, &
                        n_Bpots,n_Bpot_step,'Bpot',time,tScale)
         l_time_hits=l_time_hits .or. l_time
      end if

      if ( l_storeVpot ) then
         call get_hit_times(t_Vpot,n_time_hits,n_t_Vpot,l_time, &
                              t_Vpot_start,t_Vpot_stop,dt_Vpot, &
                        n_Vpots,n_Vpot_step,'Vpot',time,tScale)
         l_time_hits=l_time_hits .or. l_time
      end if

      if ( l_storeTpot ) then
         call get_hit_times(t_Tpot,n_time_hits,n_t_Tpot,l_time, &
                              t_Tpot_start,t_Tpot_stop,dt_Tpot, &
                        n_Tpots,n_Tpot_step,'Tpot',time,tScale)
         l_time_hits=l_time_hits .or. l_time
      end if

   end subroutine preCalcTimes
!-------------------------------------------------------------------------------
   subroutine get_hit_times(t,n_t_max,n_t,l_t,t_start,t_stop,dt, &
                             n_tot,n_step,string,time,tScale)
      !
      ! This subroutine checks whether any specific times t(*) are given
      ! on input. If so, it returns their number n_r and sets l_t        
      ! to true. If not, t(*) may also be defined by giving a time step  
      ! dt or a number n_tot of desired output times and t_stop>t_start. 
      !

      !-- Input variables:
      integer,          intent(in) :: n_t_max    ! Dimension of t(*)
      real(cp),         intent(in) :: time       ! Time of start file
      real(cp),         intent(in) :: tScale
      character(len=*), intent(in) :: string
      integer,  intent(inout) :: n_tot       ! No. of output (times) if no times defined
      integer,  intent(inout) :: n_step      ! Ouput step in no. of time steps
      real(cp), intent(inout) :: t(n_t_max)  ! Times for output
      real(cp), intent(inout) :: t_start     ! Starting time for output
      real(cp), intent(inout) :: t_stop      ! Stop time for output
      real(cp), intent(inout) :: dt          ! Time step for output

      !-- Output variables
      integer, intent(out) :: n_t        ! No. of output times
      logical, intent(out) :: l_t        ! =.true. if output times are defined

      !-- Local variables:
      integer :: n         ! Counter


      t_start=t_start/tScale
      t_stop =t_stop/tScale
      dt     =dt/tScale

      !-- Check whether any time is given explicitly:
      l_t=.false.
      n_t=0
      do n=1,n_t_max
         if ( t(n) >= 0.0_cp ) then
            t(n)=t(n)/tScale
            l_t=.true.
            n_t=n_t+1
         end if
      end do

      !-- Check times should be constructed:
      if ( t_start < time ) t_start=time
      if ( .not. l_t .and. ( dt > 0.0_cp .or. &
         ( n_tot > 0 .and. t_stop > t_start ) ) ) then

         if ( n_tot > 0 .and. dt > 0.0_cp ) then
            n_t  =n_tot
            n_tot=0
         else if ( dt > 0.0_cp ) then
            if ( t_stop > t_start ) then
               n_t=int((t_stop-t_start)/dt)+1
            else
               n_t=n_t_max
            end if
         else if ( n_tot > 0 ) then
            n_t=n_tot
            n_tot=0
            dt=(t_stop-t_start)/real(n_t-1,kind=cp)
         end if
         if ( n_t > n_t_max ) then
            write(*,*) '! Sorry, maximum no. of times for'
            write(*,*) '! output ',string
            write(*,*) '! is:',n_t_max
            write(*,*) '! Increase n_time_hits in c_output.f!'
            stop
         end if

         l_t=.true.
         if ( t_start == time ) then
            n_t=n_t-1
            t(1)=t_start+dt
         else
            t(1)=t_start
         end if

         do n=2,n_t
            t(n)=t(n-1)+dt
         end do

      end if


      if ( n_tot /= 0 .AND. n_step /= 0 ) then
         write(*,*)
         write(*,*) '! You have to either provide the total'
         write(*,*) '! number or the step for output:'
         write(*,'(A,2(A,I10))') string, "n_tot = ",n_tot,", n_step = ",n_step
         write(*,*) '! I set the step width to zero!'
         n_step=0
      end if

      if ( l_t ) then
         t_start=t(1)
         t_stop =t(n_t)
         dt     =t(2)-t(1)
      end if
            
   end subroutine get_hit_times
!------------------------------------------------------------------------------
   subroutine writeInfo(n_out)
      !
      !  Purpose of this subroutine is to write the namelist to           
      !  file unit n_out. This file has to be open before calling this    
      !  routine.                                                         
      !

      !-- Input variable:
      integer, intent(in) :: n_out

      if ( rank == 0 ) then

         !-- Output of mode:
         write(n_out,*)
         if ( mode == 0 ) then
            write(n_out,*) '! Self consistent dynamo integration.'
         else if ( mode == 1 ) then
            write(n_out,*) '! Convection integration.'
         else if ( mode == 2 ) then
            write(n_out,*) '! Kinematic dynamo integration.'
         else if ( mode == 3 ) then
            write(n_out,*) '! Magnetic decay modes.'
         else if ( mode == 4 ) then
            write(n_out,*) '! Magneto convection.'
         else if ( mode == 5 ) then
            write(n_out,*) '! Linear onset of convection.'
         else if ( mode == 6 ) then
            write(n_out,*) '! Self consistent dynamo integration without LF.'
         else if ( mode == 7 ) then
            write(n_out,*) '! Super-rotating IC, no convection, no dynamo.'
         else if ( mode == 8 ) then
            write(n_out,*) '! Super-rotating IC, no convection, dynamo.'
         else if ( mode == 9 ) then
            write(n_out,*) '! Super-rotating IC, no convection, dynamo, no LF.'
         else if ( mode == 10 ) then
            write(n_out,*) '! Super-rotating IC, no advection, no convection, no dynamo.'
         else if ( mode == 11 ) then
            write(n_out,*) '! Viscous flow, no inertia, no rotation, no dynamo.'
         end if
      end if
      if ( mode > 11 ) then
         if ( rank == 0 ) write(*,'(/," Mode > 11 not implemented ! ")')
         stop
      end if

      if (rank == 0) then
         !-- Output of name lists:
         write(n_out, '('' ! Normalized OC moment of inertia:'',ES14.6)') c_moi_oc
         write(n_out, '('' ! Normalized IC moment of inertia:'',ES14.6)') c_moi_ic
         write(n_out, '('' ! Normalized MA moment of inertia:'',ES14.6)') c_moi_ma
         write(n_out, '('' ! Normalized IC volume           :'',ES14.6)') vol_ic
         write(n_out, '('' ! Normalized OC volume           :'',ES14.6)') vol_oc
         write(n_out, '('' ! Normalized IC surface          :'',ES14.6)')  &
                       surf_cmb*radratio**2
         write(n_out, '('' ! Normalized OC surface          :'',ES14.6)') surf_cmb
         write(n_out,*)
         write(n_out,*) '! Grid parameters:'
         write(n_out,'(''  n_r_max      ='',i6, &
              &   '' = number of radial grid points'')') n_r_max
         write(n_out,'(''  n_cheb_max   ='',i6)') n_cheb_max
         write(n_out,'(''  max cheb deg.='',i6)') n_cheb_max-1
         write(n_out,'(''  n_phi_max    ='',i6, &
              &   '' = no of longitude grid points'')') n_phi_max
         write(n_out,'(''  n_theta_max  ='',i6, &
              &   '' = no of latitude grid points'')') n_theta_max
         write(n_out,'(''  n_r_ic_max   ='',i6, &
              &   '' = number of radial grid points in IC'')') n_r_ic_max
         write(n_out,'(''  n_cheb_ic_max='',i6)') n_cheb_ic_max-1
         write(n_out,'(''  max cheb deg ='',i6)') 2*(n_cheb_ic_max-1)
         write(n_out,'(''  l_max        ='',i6, '' = max degree of Plm'')') l_max
         write(n_out,'(''  m_max        ='',i6, '' = max oder of Plm'')') m_max
         write(n_out,'(''  lm_max       ='',i6, '' = no of l/m combinations'')') lm_max
         write(n_out,'(''  minc         ='',i6, '' = longitude symmetry wave no'')') minc
         write(n_out,'(''  nalias       ='',i6, &
              &   '' = spher. harm. deal. factor '')') nalias

      end if

   end subroutine writeInfo
!------------------------------------------------------------------------------
end module preCalculations<|MERGE_RESOLUTION|>--- conflicted
+++ resolved
@@ -16,15 +16,9 @@
        &            l_cmb_field, l_storeTpot, l_storeVpot, l_storeBpot,&
        &            l_save_out, l_TO, l_TOmovie, l_r_field, l_movie,   &
        &            l_LCR, l_dt_cmb_field, l_storePot, l_non_adia,     &
-<<<<<<< HEAD
        &            l_temperature_diff, l_chemical_conv, l_probe
-   use radial_functions, only: chebt_oc, temp0, r_CMB,                     &
-       &                       r_surface, visc, r, r_ICB, drx, ddrx, dddrx,&
-=======
-       &            l_temperature_diff, l_chemical_conv
    use radial_functions, only: rscheme_oc, temp0, r_CMB,                   &
        &                       r_surface, visc, r, r_ICB,                  &
->>>>>>> 7b03f51a
        &                       beta, rho0, rgrav, dbeta, alpha0,           &
        &                       dentropy0, sigma, lambda, dLkappa, kappa,   &
        &                       dLvisc, dLlambda, divKtemp0, radial,        &
