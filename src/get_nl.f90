--- conflicted
+++ resolved
@@ -433,8 +433,10 @@
                   &       ( -ra*opr*this%sc(n_phi,n_th) +       &
                   &         polind*DissNb*oek*opressure0(nR)*this%pc(n_phi,n_th) )
                else
-                  this%CAr(n_phi,n_th) = -dilution_fac*rsnt*snt*ra*opr*this%sc(n_phi,n_th)
-                  this%CAt(n_phi,n_th) = -dilution_fac*rsnt*cnt*ra*opr*this%sc(n_phi,n_th)
+                  this%CAr(n_phi,n_th) = -dilution_fac*rsnt*snt*ra*opr* &
+                  &                       this%sc(n_phi,n_th)
+                  this%CAt(n_phi,n_th) = -dilution_fac*rsnt*cnt*ra*opr* &
+                  &                       this%sc(n_phi,n_th)
                end if
             end do ! phi loop
          end do ! theta loop
@@ -445,76 +447,36 @@
          if ( nBc == 0 .and. nR>n_r_LCR ) then
 
             !------ Get (V x B) , the curl of this is the dynamo term:
-<<<<<<< HEAD
-            !$OMP PARALLEL DO default(none) &
-            !$OMP& private(nThetaB, nPhi, nThetaNHS, or4sn2) &
-            !$OMP& shared(this, or4, osn2, nR, sizeThetaB, n_phi_max) &
-            !$OMP& shared(orho1)
-            do nThetaB=1,sizeThetaB
-               nThetaNHS=(nThetaB+1)/2
-=======
             do n_th=nThStart,nThStop
                nThetaNHS=(n_th+1)/2
-               or4sn2=or4(nR)*osn2(nThetaNHS)
->>>>>>> e7a058a3
 
                do n_phi=1,n_phi_max
-                  this%VxBr(n_phi,n_th)=  orho1(nR)*osn2(nThetaNHS) * (        &
+                  this%VxBr(n_phi,n_th)=  orho1(nR)*osn2(nThetaNHS) * (      &
                   &              this%vtc(n_phi,n_th)*this%bpc(n_phi,n_th) - &
                   &              this%vpc(n_phi,n_th)*this%btc(n_phi,n_th) )
                end do
 
-<<<<<<< HEAD
-               do nPhi=1,n_phi_max
-                  this%VxBt(nPhi,nThetaB)=  orho1(nR)*or4(nR) * (       &
-                  &     this%vpc(nPhi,nThetaB)*this%brc(nPhi,nThetaB) - &
-                  &     this%vrc(nPhi,nThetaB)*this%bpc(nPhi,nThetaB) )
-=======
                do n_phi=1,n_phi_max
-                  this%VxBt(n_phi,n_th)=  orho1(nR)*or4sn2 * (        &
-                  &     this%vpc(n_phi,n_th)*this%brc(n_phi,n_th) - &
-                  &     this%vrc(n_phi,n_th)*this%bpc(n_phi,n_th) )
->>>>>>> e7a058a3
-               end do
-
-<<<<<<< HEAD
-               do nPhi=1,n_phi_max
-                  this%VxBp(nPhi,nThetaB)=   orho1(nR)*or4(nR) * (       &
-                  &      this%vrc(nPhi,nThetaB)*this%btc(nPhi,nThetaB) - &
-                  &      this%vtc(nPhi,nThetaB)*this%brc(nPhi,nThetaB) )
-=======
+                  this%VxBt(n_phi,n_th)=  orho1(nR)*or4(nR) * (       &
+                  &       this%vpc(n_phi,n_th)*this%brc(n_phi,n_th) - &
+                  &       this%vrc(n_phi,n_th)*this%bpc(n_phi,n_th) )
+               end do
+
                do n_phi=1,n_phi_max
-                  this%VxBp(n_phi,n_th)=   orho1(nR)*or4sn2 * (        &
-                  &      this%vrc(n_phi,n_th)*this%btc(n_phi,n_th) - &
-                  &      this%vtc(n_phi,n_th)*this%brc(n_phi,n_th) )
->>>>>>> e7a058a3
+                  this%VxBp(n_phi,n_th)=   orho1(nR)*or4(nR) * (       &
+                  &        this%vrc(n_phi,n_th)*this%btc(n_phi,n_th) - &
+                  &        this%vtc(n_phi,n_th)*this%brc(n_phi,n_th) )
                end do
             end do   ! theta loop
 
          else if ( nBc == 1 .or. nR<=n_r_LCR ) then ! stress free boundary
 
-<<<<<<< HEAD
-            !$OMP PARALLEL DO default(none) &
-            !$OMP& private(nThetaB, nPhi, nThetaNHS, or4sn2)            &
-            !$OMP& shared(this, sizeThetaB, n_phi_max, or4, osn2)       &
-            !$OMP& shared(nR, orho1)
-            do nThetaB=1,sizeThetaB
-               nThetaNHS=(nThetaB+1)/2
-               do nPhi=1,n_phi_max
-                  this%VxBt(nPhi,nThetaB)=  or4(nR) * orho1(nR) * &
-                  &    this%vpc(nPhi,nThetaB)*this%brc(nPhi,nThetaB)
-                  this%VxBp(nPhi,nThetaB)= -or4(nR) * orho1(nR) * &
-                  &    this%vtc(nPhi,nThetaB)*this%brc(nPhi,nThetaB)
-=======
             do n_th=nThStart,nThStop
-               nThetaNHS=(n_th+1)/2
-               or4sn2   =or4(nR)*osn2(nThetaNHS)
                do n_phi=1,n_phi_max
-                  this%VxBt(n_phi,n_th)=  or4sn2 * orho1(nR) * &
-                  &    this%vpc(n_phi,n_th)*this%brc(n_phi,n_th)
-                  this%VxBp(n_phi,n_th)= -or4sn2 * orho1(nR) * &
-                  &    this%vtc(n_phi,n_th)*this%brc(n_phi,n_th)
->>>>>>> e7a058a3
+                  this%VxBt(n_phi,n_th)=  or4(nR) * orho1(nR) * &
+                  &        this%vpc(n_phi,n_th)*this%brc(n_phi,n_th)
+                  this%VxBp(n_phi,n_th)= -or4(nR) * orho1(nR) * &
+                  &        this%vtc(n_phi,n_th)*this%brc(n_phi,n_th)
                end do
             end do
 
@@ -522,33 +484,17 @@
 
             !----- Only vp /= 0 at boundary allowed (rotation of boundaries about z-axis):
             !----- During differential precession, vt /= 0 too.
-<<<<<<< HEAD
-            !$OMP PARALLEL DO default(none) &
-            !$OMP& private(nThetaB, nPhi, nThetaNHS, or4sn2) &
-            !$OMP& shared(this, sizeThetaB, or4, orho1, n_phi_max, nR, osn2, l_diff_prec)
-            do nThetaB=1,sizeThetaB
-               nThetaNHS=(nThetaB+1)/2
-               do nPhi=1,n_phi_max
-                  this%VxBt(nPhi,nThetaB)= or4(nR) * orho1(nR) * &
-                  &    this%vpc(nPhi,nThetaB)*this%brc(nPhi,nThetaB)
-                  this%VxBp(nPhi,nThetaB)= 0.0_cp
-
-                  if ( l_diff_prec )                              &
-                  this%VxBp(nPhi,nThetaB)= -or4(nR) * orho1(nR) * &
-                  &    this%vtc(nPhi,nThetaB)*this%brc(nPhi,nThetaB)
-=======
             do n_th=nThStart,nThStop
-               nThetaNHS=(n_th+1)/2
-               or4sn2   =or4(nR)*osn2(nThetaNHS)
                do n_phi=1,n_phi_max
-                  this%VxBt(n_phi,n_th)= or4sn2 * orho1(nR) * &
+                  this%VxBt(n_phi,n_th)= or4(nR) * orho1(nR) * &
                   &    this%vpc(n_phi,n_th)*this%brc(n_phi,n_th)
-                  this%VxBp(n_phi,n_th)= 0.0_cp
-
-                  if ( l_diff_prec )                             &
-                  this%VxBp(n_phi,n_th)= -or4sn2 * orho1(nR) * &
-                  &    this%vtc(n_phi,n_th)*this%brc(n_phi,n_th)
->>>>>>> e7a058a3
+
+                  if ( l_diff_prec ) then
+                     this%VxBp(n_phi,n_th)= -or4(nR) * orho1(nR) *  &
+                     &    this%vtc(n_phi,n_th)*this%brc(n_phi,n_th)
+                  else
+                     this%VxBp(n_phi,n_th)= 0.0_cp
+                  end if
                end do
             end do
 
