#include "perflib_preproc.cpp"
module updateZ_mod

   use init_fields
   use omp_lib
   use precision_mod
   use mem_alloc, only: bytes_allocated
   use truncation, only: n_r_max, lm_max, l_max
   use radial_data, only: n_r_cmb, n_r_icb
   use radial_functions, only: visc, or1, or2, rscheme_oc, dLvisc, beta, &
       &                       rho0, r_icb, r_cmb, r, beta, dbeta
   use physical_parameters, only: kbotv, ktopv, LFfac, prec_angle, po, oek, &
       &                          po_diff, diff_prec_angle
   use num_param, only: alpha, AMstart, dct_counter, solve_counter
   use torsional_oscillations, only: ddzASL
   use blocking, only: lo_sub_map, lo_map, st_map, st_sub_map, llm, ulm
   use horizontal_data, only: dLh, hdif_V
   use logic, only: l_rot_ma, l_rot_ic, l_SRMA, l_SRIC, l_z10mat, l_precession, &
       &            l_diff_prec, l_correct_AMe, l_correct_AMz, l_update_v, l_TO,&
       &            l_RMS
   use RMS, only: DifTor2hInt, dtVTor2hInt
   use constants, only: c_lorentz_ma, c_lorentz_ic, c_dt_z10_ma, c_dt_z10_ic, &
       &                c_moi_ma, c_moi_ic, c_z10_omega_ma, c_z10_omega_ic,   &
       &                c_moi_oc, y10_norm, y11_norm, zero, one, two, four,   &
       &                pi, third
   use parallel_mod
   use algebra, only: prepare_mat, solve_mat
   use communications, only:get_global_sum
   use outRot, only: get_angular_moment
   use RMS_helpers, only: hInt2Tor
   use radial_der, only: get_ddr
   use fields, only: work_LMloc
   use useful, only: abortRun
   use special

   implicit none

   private

   !-- Input of recycled work arrays:
   complex(cp), allocatable :: workB(:,:)  ! Work array
   complex(cp), allocatable :: rhs1(:,:,:) ! RHS for other modes
   complex(cp), allocatable :: dtV(:)
   complex(cp), allocatable :: Dif(:)
   real(cp), allocatable :: zMat(:,:,:)
   real(cp), allocatable :: z10Mat(:,:)
#ifdef WITH_PRECOND_Z
   real(cp), allocatable :: zMat_fac(:,:)
#endif
#ifdef WITH_PRECOND_Z10
   real(cp), allocatable :: z10Mat_fac(:)
#endif
   integer, allocatable :: z10Pivot(:)
   integer, allocatable :: zPivot(:,:)
   logical, public :: lZ10mat
   logical, public, allocatable :: lZmat(:)

   integer :: maxThreads

   public :: updateZ, initialize_updateZ, finalize_updateZ

contains

   subroutine initialize_updateZ

      integer, pointer :: nLMBs2(:)

      nLMBs2(1:n_procs) => lo_sub_map%nLMBs2

      allocate( zMat(n_r_max,n_r_max,nLMBs2(1+rank)) )
      allocate( z10Mat(n_r_max,n_r_max) )    ! for l=1,m=0
      bytes_allocated = bytes_allocated+(n_r_max*n_r_max+ &
      &                 n_r_max*n_r_max*nLMBs2(1+rank))*SIZEOF_DEF_REAL

      allocate( z10Pivot(n_r_max) )
      allocate( zPivot(n_r_max,nLMBs2(1+rank)) )
      bytes_allocated = bytes_allocated+(n_r_max+n_r_max*nLMBs2(1+rank))*&
      &                 SIZEOF_INTEGER

#ifdef WITH_PRECOND_Z10
      allocate(z10Mat_fac(n_r_max))
      bytes_allocated = bytes_allocated+n_r_max*SIZEOF_DEF_REAL
#endif
#ifdef WITH_PRECOND_Z
      allocate(zMat_fac(n_r_max,nLMBs2(1+rank)))
      bytes_allocated = bytes_allocated+n_r_max*nLMBs2(1+rank)*SIZEOF_DEF_REAL
#endif
      allocate( lZmat(0:l_max) )
      bytes_allocated = bytes_allocated+(l_max+1)*SIZEOF_LOGICAL

      if ( l_RMS ) then
         allocate(workB(llm:ulm,n_r_max))
         bytes_allocated=bytes_allocated+(ulm-llm+1)*n_r_max*SIZEOF_DEF_COMPLEX
      end if

      allocate( dtV(llm:ulm) )
      allocate( Dif(llm:ulm) )
      bytes_allocated=bytes_allocated+2*(ulm-llm+1)*SIZEOF_DEF_COMPLEX

#ifdef WITHOMP
      maxThreads=omp_get_max_threads()
#else
      maxThreads=1
#endif

      allocate(rhs1(n_r_max,lo_sub_map%sizeLMB2max,0:maxThreads-1))
      bytes_allocated=bytes_allocated+n_r_max*maxThreads* &
      &               lo_sub_map%sizeLMB2max*SIZEOF_DEF_COMPLEX

      AMstart=0.0_cp

   end subroutine initialize_updateZ
!-------------------------------------------------------------------------------
   subroutine finalize_updateZ

      deallocate( z10Mat, zMat, z10Pivot, zPivot, lZmat )
#ifdef WITH_PRECOND_Z10
      deallocate( z10Mat_fac )
#endif
#ifdef WITH_PRECOND_Z
      deallocate( zMat_fac )
#endif
      deallocate( rhs1 )
      deallocate( dtV, Dif )

      if ( l_RMS ) deallocate( workB )

   end subroutine finalize_updateZ
!-------------------------------------------------------------------------------
   subroutine updateZ(z,dz,dzdt,dzdtLast,time,omega_ma,d_omega_ma_dtLast, &
              &       omega_ic,d_omega_ic_dtLast,lorentz_torque_ma,       &
              &       lorentz_torque_maLast,lorentz_torque_ic,            &
              &       lorentz_torque_icLast,w1,coex,dt,lRmsNext)
      !
      !  updates the toroidal potential z and its radial derivatives
      !  adds explicit part to time derivatives of z
      !

      !-- Input/output of scalar fields:
      complex(cp), intent(inout) :: z(llm:ulm,n_r_max)        ! Toroidal velocity potential z
      complex(cp), intent(in)    :: dzdt(llm:ulm,n_r_max)     ! Time derivative of z
      complex(cp), intent(inout) :: dzdtLast(llm:ulm,n_r_max) ! Time derivative of z of previous step
      real(cp),    intent(inout) :: d_omega_ma_dtLast         ! Time derivative of OC rotation of previous step
      real(cp),    intent(inout) :: d_omega_ic_dtLast         ! Time derivative of IC rotation of previous step
      real(cp),    intent(in) :: lorentz_torque_ma            ! Lorentz torque (for OC rotation)
      real(cp),    intent(in) :: lorentz_torque_maLast        ! Lorentz torque (for OC rotation) of previous step
      real(cp),    intent(in) :: lorentz_torque_ic            ! Lorentz torque (for IC rotation)
      real(cp),    intent(in) :: lorentz_torque_icLast        ! Lorentz torque (for IC rotation) of previous step

      !-- Input of other variables:
      real(cp),    intent(in) :: time       ! Current time
      real(cp),    intent(in) :: w1         ! Weight for time step
      real(cp),    intent(in) :: coex       ! Factor depending on alpha
      real(cp),    intent(in) :: dt         ! Time step interval
      logical,     intent(in) :: lRmsNext   ! Logical for storing update if (l_RMS.and.l_logNext)

      !-- Output variables
      complex(cp), intent(out) :: dz(llm:ulm,n_r_max)   ! Radial derivative of z
      real(cp),    intent(out) :: omega_ma              ! Calculated OC rotation
      real(cp),    intent(out) :: omega_ic              ! Calculated IC rotation

      !-- local variables:
      real(cp) :: w2                  ! weight of second time step
      real(cp) :: O_dt
      real(cp) :: d_omega_ic_dt,d_omega_ma_dt
      integer :: l1,m1              ! degree and order
      integer :: lm1,lm,lmB         ! position of (l,m) in array
      integer :: lmStart_00         ! excluding l=0,m=0
      integer :: nLMB2
      integer :: nR                 ! counts radial grid points
      integer :: n_r_out            ! counts cheb modes
      complex(cp) :: rhs(n_r_max)   ! RHS of matrix multiplication
      !complex(cp) :: rhs1(n_r_max,lo_sub_map%sizeLMB2max) ! RHS for other modes
      complex(cp) :: z10(n_r_max),z11(n_r_max) ! toroidal flow scalar components
      real(cp) :: angular_moment(3)   ! total angular momentum
      real(cp) :: angular_moment_oc(3)! x,y,z component of outer core angular mom.
      real(cp) :: angular_moment_ic(3)! x,y,z component of inner core angular mom.
      real(cp) :: angular_moment_ma(3)! x,y,z component of mantle angular mom.
      complex(cp) :: corr_l1m0      ! correction factor for z(l=1,m=0)
      complex(cp) :: corr_l1m1      ! correction factor for z(l=1,m=1)
      real(cp) :: r_E_2             ! =r**2
      real(cp) :: nomi              ! nominator for Z10 AM correction
      real(cp) :: prec_fac,diff_prec_fac
      integer :: l1m0,l1m1          ! position of (l=1,m=0) and (l=1,m=1) in lm.
      integer :: i                  ! counter
      logical :: l10
      integer :: nLMB
      real(cp) :: ddzASL_loc(l_max+1,n_r_max)

      integer, pointer :: nLMBs2(:),lm2l(:),lm2m(:)
      integer, pointer :: sizeLMB2(:,:),lm2(:,:)
      integer, pointer :: lm22lm(:,:,:),lm22l(:,:,:),lm22m(:,:,:)

      logical :: DEBUG_OUTPUT=.false.
      integer :: start_lm, stop_lm
      integer :: nChunks,iChunk,lmB0,size_of_last_chunk,threadid
      integer :: n_r_bot, n_r_top
      complex(cp) :: rhs_sum

      if ( l_precession ) then
         prec_fac=sqrt(8.0_cp*pi*third)*po*oek*oek*sin(prec_angle)
      else
         prec_fac = 0.0_cp
      end if

      if (l_diff_prec) then
         diff_prec_fac=two*sqrt(8.0_cp*pi*third)*oek*sin(diff_prec_angle)
      else
         diff_prec_fac = 0.0_cp
      end if

      if ( .not. l_update_v ) return

      nLMBs2(1:n_procs) => lo_sub_map%nLMBs2
      sizeLMB2(1:,1:) => lo_sub_map%sizeLMB2
      lm22lm(1:,1:,1:) => lo_sub_map%lm22lm
      lm22l(1:,1:,1:) => lo_sub_map%lm22l
      lm22m(1:,1:,1:) => lo_sub_map%lm22m
      lm2(0:,0:) => lo_map%lm2
      lm2l(1:lm_max) => lo_map%lm2l
      lm2m(1:lm_max) => lo_map%lm2m


      nLMB = 1+rank
      lmStart_00 =max(2,llm)
      l1m0       =lm2(1,0)

      w2  =one-w1
      O_dt=one/dt

      !$OMP parallel default(shared) private(start_lm, stop_lm)

      call solve_counter%start_count()
      l10=.false.
      !$OMP SINGLE
      do nLMB2=1,nLMBs2(nLMB)
         !$OMP TASK default(shared) &
         !$OMP firstprivate(nLMB2) &
         !$OMP private(lmB,lm,lm1,l1,m1,n_r_out,nR) &
         !$OMP private(nChunks,size_of_last_chunk,iChunk) &
         !$OMP private(tOmega_ma1,tOmega_ma2,threadid) &
         !$OMP private(tOmega_ic1,tOmega_ic2,rhs_sum)
         nChunks = (sizeLMB2(nLMB2,nLMB)+chunksize-1)/chunksize
         size_of_last_chunk=chunksize+(sizeLMB2(nLMB2,nLMB)-nChunks*chunksize)

         ! This task treats one l given by l1
         l1=lm22l(1,nLMB2,nLMB)
         !write(*,"(3(A,I3),A)") "Launching task for nLMB2=", &
         !     &   nLMB2," (l=",l1,") and scheduling ",nChunks," subtasks."

         if ( l1 /= 0 ) then
            if ( .not. lZmat(l1) ) then
#ifdef WITH_PRECOND_Z
               call get_zMat(dt,l1,hdif_V(st_map%lm2(l1,0)), &
                    &        zMat(:,:,nLMB2),zPivot(:,nLMB2),zMat_fac(:,nLMB2))
#else
               call get_zMat(dt,l1,hdif_V(st_map%lm2(l1,0)), &
                    &        zMat(:,:,nLMB2),zPivot(:,nLMB2))
#endif
               lZmat(l1)=.true.
            !write(*,"(A,I3,A,2ES20.12)") "zMat(",l1,") = ",SUM(zMat(:,:,l1))
            end if
         end if

         do iChunk=1,nChunks
            !$OMP TASK default(shared) &
            !$OMP firstprivate(iChunk) &
            !$OMP private(lmB0,lmB,lm,lm1,m1,nR,n_r_out) &
            !$OMP private(tOmega_ma1,tOmega_ma2) &
            !$OMP private(tOmega_ic1,tOmega_ic2,rhs_sum) &
            !$OMP private(threadid)
#ifdef WITHOMP
            threadid = omp_get_thread_num()
#else
            threadid = 0
#endif

            lmB0=(iChunk-1)*chunksize
            lmB=lmB0

            do lm=lmB0+1,min(iChunk*chunksize,sizeLMB2(nLMB2,nLMB))
               !do lm=1,sizeLMB2(nLMB2,nLMB)
               lm1=lm22lm(lm,nLMB2,nLMB)
               !l1 =lm22l(lm,nLMB2,nLMB)
               m1 =lm22m(lm,nLMB2,nLMB)
               if ( lm1 == l1m0 ) l10= .true.

               if ( l_z10mat .and. lm1 == l1m0 ) then
                  !write(*,"(A,3I3)") "l_z10mat and lm1=",lm1,l1,m1
                  !PERFON('upZ_z10')
                  !----- Special treatment of z10 component if ic or mantle
                  !      are allowed to rotate about z-axis (l_z10mat=.true.) and
                  !      we use no slip boundary condition (ktopv=1,kbotv=1):
                  !      Lorentz torque is the explicit part of this time integration
                  !      at the boundaries!
                  !      Note: no angular momentum correction necessary for this case !
                  if ( .not. lZ10mat ) then
#ifdef WITH_PRECOND_Z10
                     call get_z10Mat(dt,l1,                                   &
                          &          hdif_V(st_map%lm2(lm2l(lm1),lm2m(lm1))), &
                          &          z10Mat,z10Pivot,z10Mat_fac)
#else
                     call get_z10Mat(dt,l1,hdif_V(                     &
                          &          st_map%lm2(lm2l(lm1),lm2m(lm1))), &
                          &          z10Mat,z10Pivot)
#endif
                     lZ10mat=.true.
                  end if

                  if ( l_SRMA ) then
                     tOmega_ma1=time+tShift_ma1
                     tOmega_ma2=time+tShift_ma2
                     omega_ma= omega_ma1*cos(omegaOsz_ma1*tOmega_ma1) + &
                     &         omega_ma2*cos(omegaOsz_ma2*tOmega_ma2) + &
                     &         omega_diff
                     rhs(1)=omega_ma
                  else if ( ktopv == 2 .and. l_rot_ma ) then  ! time integration
                     d_omega_ma_dt=LFfac*c_lorentz_ma*lorentz_torque_ma
                     rhs(1)=O_dt*c_dt_z10_ma*z(lm1,1) + &
                     &      w1*d_omega_ma_dt + w2*d_omega_ma_dtLast
                  else
                     rhs(1)=0.0_cp
                  end if

                  if ( l_SRIC ) then
                     tOmega_ic1=time+tShift_ic1
                     tOmega_ic2=time+tShift_ic2
                     omega_ic= omega_ic1*cos(omegaOsz_ic1*tOmega_ic1) + &
                     &         omega_ic2*cos(omegaOsz_ic2*tOmega_ic2) + &
                     &         omega_diff
                     rhs(n_r_max)=omega_ic
                  else if ( kbotv == 2 .and. l_rot_ic ) then  ! time integration
                     d_omega_ic_dt = LFfac*c_lorentz_ic*lorentz_torque_ic
                     rhs(n_r_max)=O_dt*c_dt_z10_ic*z(lm1,n_r_max) + &
                     &            w1*d_omega_ic_dt + w2*d_omega_ic_dtLast
                  else
                     rhs(n_r_max)=0.0_cp
                  end if


                  !----- This is the normal RHS for the other radial grid points:
                  do nR=2,n_r_max-1
                     rhs(nR)=O_dt*dLh(st_map%lm2(lm2l(lm1),lm2m(lm1)))* &
                     &       or2(nR)*z(lm1,nR)+ w1*dzdt(lm1,nR)+        &
                     &       w2*dzdtLast(lm1,nR)
                  end do

#ifdef WITH_PRECOND_Z10
                  do nR=1,n_r_max
                     rhs(nR) = z10Mat_fac(nR)*rhs(nR)
                  end do
#endif
                  if ( DEBUG_OUTPUT ) then
                     rhs_sum=sum(rhs)
                     write(*,"(2I3,A,2(I4,F20.16))") nLMB2,lm1,             &
                     &      ":rhs_sum (z10) before = ",                     &
                     &      exponent(real(rhs_sum)),fraction(real(rhs_sum)),&
                     &      exponent(aimag(rhs_sum)),fraction(aimag(rhs_sum))
                     !do nR=1,n_r_max
                     !   write(*,"(3I4,A,2(I4,F20.16))")                        &
                     !        &nLMB2,lm1,nR,":rhs (z10) before = ",             &
                     !        & EXPONENT(real(rhs(nR))),FRACTION(real(rhs(nR))),&
                     !        & EXPONENT(AIMAG(rhs(nR))),FRACTION(AIMAG(rhs(nR)))
                     !end do
                  end if
                  call solve_mat(z10Mat,n_r_max,n_r_max,z10Pivot,rhs)
                  if ( DEBUG_OUTPUT ) then
                     !do nR=1,n_r_max
                     !   write(*,"(3I4,A,2(I4,F20.16))")                        &
                     !        & nLMB2,lm1,nR,":rhs (z10) after = ",             &
                     !        & EXPONENT(real(rhs(nR))),FRACTION(real(rhs(nR))),&
                     !        & EXPONENT(AIMAG(rhs(nR))),FRACTION(AIMAG(rhs(nR)))
                     !end do
                     rhs_sum=sum(rhs)
                     write(*,"(2I3,A,2(I4,F20.16))") nLMB2,lm1,             &
                     &      ":rhs_sum (z10) after = ",                      &
                     &      exponent(real(rhs_sum)),fraction(real(rhs_sum)),&
                     &      exponent(aimag(rhs_sum)),fraction(aimag(rhs_sum))
                  end if


               else if ( l1 /= 0 ) then
                  !PERFON('upZ_ln0')
                  lmB=lmB+1

                  rhs1(1,lmB,threadid)      =0.0_cp
                  rhs1(n_r_max,lmB,threadid)=0.0_cp

                  if (l_Ri) then
                     if (amp_RiIcAsym /= 0.0_cp) then
                        if (l1 == m_RiIcAsym .and. m1 == m_RiIcAsym) then
                           rhs1(n_r_max,lmB,threadid) = cmplx(              &
                           &         amp_RiIcAsym*cos(omega_RiIcAsym*time), &
                           &         amp_RiIcAsym*sin(omega_RiIcAsym*time), &
                           &                                  kind=cp)
                        end if
                     end if

                     if (amp_RiMaAsym /= 0.0_cp) then
                        if (l1 == m_RiMaAsym .and. m1 == m_RiMaAsym) then
                           rhs1(1,lmB,threadid) = cmplx(                    &
                           &        amp_RiMaAsym*cos(omega_RiMaAsym*time),  &
                           &        amp_RiMaAsym*sin(omega_RiMaAsym*time),  &
                           &                            kind=cp)
                        end if
                     end if

                     if (amp_RiIcSym /= 0.0_cp) then
                        if (l1 == m_RiIcSym+1 .and. m1 == m_RiIcSym) then
                           rhs1(n_r_max,lmB,threadid) = cmplx(             &
                           &       amp_RiIcSym*cos(-omega_RiIcSym*time),   &
                           &       amp_RiIcSym*sin(-omega_RiIcSym*time),   &
                           &                                  kind=cp)
                        end if
                     end if

                     if (amp_RiMaSym /= 0.0_cp) then
                        if (l1 == m_RiMaSym+1 .and. m1 == m_RiMaSym) then
                           rhs1(1,lmB,threadid)=cmplx(                    &
                           &       amp_RiMaSym*cos(-omega_RiMaSym*time),  &
                           &       amp_RiMaSym*sin(-omega_RiMaSym*time),  &
                           &                            kind=cp)
                        end if
                     end if
                  end if

                  if ( l_diff_prec .and. l1 == 1 .and. m1 == 1 ) then
                     rhs1(1,lmB,threadid)       =rhs1(1,lmB,threadid)+diff_prec_fac* &
                     &    cmplx(-cos(po_diff*oek*time),sin(po_diff*oek*time),kind=cp)
                     rhs1(n_r_max,lmB,threadid) =rhs1(n_r_max,lmB,threadid)+diff_prec_fac* &
                     &    cmplx(-cos(po_diff*oek*time),sin(po_diff*oek*time),kind=cp)
                  end if

                  do nR=2,n_r_max-1
                     rhs1(nR,lmB,threadid)=O_dt*dLh(st_map%lm2(lm2l(lm1),  &
                     &                     lm2m(lm1)))*or2(nR)*z(lm1,nR) + &
                     &                     w1*dzdt(lm1,nR) +               &
                     &                     w2*dzdtLast(lm1,nR)
                     if ( l_precession .and. l1 == 1 .and. m1 == 1 ) then
                        rhs1(nR,lmB,threadid)=rhs1(nR,lmB,threadid)+prec_fac* &
                        &    cmplx(sin(oek*time),-cos(oek*time),kind=cp)
                     end if

#ifdef WITH_PRECOND_Z
                     rhs1(nR,lmB,threadid)=zMat_fac(nR,nLMB2)*rhs1(nR,lmB,threadid)
#endif
                  end do
                  !PERFOFF
               end if
            end do

            !PERFON('upZ_sol')
            if ( lmB > lmB0 ) then
               call solve_mat(zMat(:,:,nLMB2),n_r_max,n_r_max, &
                    &         zPivot(:,nLMB2),rhs1(:,lmB0+1:lmB,threadid),lmB-lmB0)
            end if
            !PERFOFF
            if ( lRmsNext ) then ! Store old z
               do nR=1,n_r_max
                  do lm=lmB0+1,min(iChunk*chunksize,sizeLMB2(nLMB2,nLMB))
                     lm1=lm22lm(lm,nLMB2,nLMB)
                     workB(lm1,nR)=z(lm1,nR)
                  end do
               end do
            end if

            lmB=lmB0
            do lm=lmB0+1,min(iChunk*chunksize,sizeLMB2(nLMB2,nLMB))
               !do lm=1,sizeLMB2(nLMB2,nLMB)
               lm1=lm22lm(lm,nLMB2,nLMB)
               !l1 =lm22l(lm,nLMB2,nLMB)
               m1 =lm22m(lm,nLMB2,nLMB)

               if ( l_z10mat .and. lm1 == l1m0 ) then
                  do n_r_out=1,rscheme_oc%n_max
                     z(lm1,n_r_out)=real(rhs(n_r_out))
                  end do
               else if ( l1 /= 0 ) then
                  lmB=lmB+1
                  if ( m1 > 0 ) then
                     do n_r_out=1,rscheme_oc%n_max
                        z(lm1,n_r_out)=rhs1(n_r_out,lmB,threadid)
                     end do
                  else
                     do n_r_out=1,rscheme_oc%n_max
                        z(lm1,n_r_out)=cmplx( &
                        &  real(rhs1(n_r_out,lmB,threadid)),0.0_cp,kind=cp)
                     end do
                  end if
               end if
            end do
            !PERFOFF
            !$OMP END TASK
         end do
         !$OMP END TASK
      end do       ! end of loop over lm blocks
      !$OMP END SINGLE
      !$omp single
      call solve_counter%stop_count(l_increment=.false.)
      !$omp end single


      !-- set cheb modes > rscheme_oc%n_max to zero (dealiazing)
      !$omp do private(n_r_out,lm1)
      do n_r_out=rscheme_oc%n_max+1,n_r_max
         do lm1=llm,ulm
            z(lm1,n_r_out)=zero
         end do
      end do
      !$omp end do

      !PERFON('upZ_drv')
      !$omp single
      call dct_counter%start_count()
      !$omp end single
      start_lm=lmStart_00; stop_lm=ulm
      call get_openmp_blocks(start_lm,stop_lm)
      call get_ddr(z, dz, work_LMloc, ulm-llm+1, start_lm-llm+1,     &
           &       stop_lm-llm+1,n_r_max, rscheme_oc, l_dct_in=.false.)
      call rscheme_oc%costf1(z,ulm-llm+1,start_lm-llm+1,stop_lm-llm+1)
      !$omp barrier
      !PERFOFF
      !$omp single
      call dct_counter%stop_count(l_increment=.false.)
      !$omp end single

      !$omp end parallel

      !PERFON('upZ_icma')
      !--- Update of inner core and mantle rotation:
      if ( l10 ) then
         if ( l_rot_ma .and. .not. l_SRMA ) then
            if ( ktopv == 1 ) then  ! free slip, explicit time stepping of omega !
               omega_ma=O_dt*omega_ma + LFfac/c_moi_ma * &
               &        ( w1*lorentz_torque_ma+w2*lorentz_torque_maLast )
               omega_ma=dt*omega_ma
            else if ( ktopv == 2 ) then ! no slip, omega given by z10
               omega_ma=c_z10_omega_ma*real(z(l1m0,n_r_cmb))
            end if
            omega_ma1=omega_ma
         end if
         if ( l_rot_ic .and. .not. l_SRIC ) then
            if ( kbotv == 1 ) then  ! free slip, explicit time stepping of omega !
               omega_ic=O_dt*omega_ic + LFfac/c_moi_ic * &
               &        ( w1*lorentz_torque_ic+w2*lorentz_torque_icLast )
               omega_ic=dt*omega_ic
            else if ( kbotv == 2 ) then ! no slip, omega given by z10
               omega_ic=c_z10_omega_ic*real(z(l1m0,n_r_icb))
            end if
            omega_ic1=omega_ic
            !write(*,"(A,I4,A,ES20.13)") "after ic update, nLMB = ",nLMB,", omega_ic = ",omega_ic
         end if
      end if  ! l=1,m=0 contained in block ?
      !PERFOFF
      !PERFON('upZ_ang')
      !--- We correct so that the angular moment about axis in the equatorial plane
      !    vanish and the angular moment about the (planetary) rotation axis
      !    is kept constant.
      l1m1=lm2(1,1)
      if ( l_correct_AMz .and.  l1m0 > 0 .and. &
         & lmStart_00 <= l1m0 .and. ulm >= l1m0 ) then

         do nR=1,n_r_max
            z10(nR)=z(l1m0,nR)
         end do
         call get_angular_moment(z10,z11,omega_ic,omega_ma,          &
              &                  angular_moment_oc,angular_moment_ic,&
              &                  angular_moment_ma)
         do i=1,3
            angular_moment(i)=angular_moment_oc(i) + angular_moment_ic(i) + &
            &                 angular_moment_ma(i)
         end do
         if ( ( ktopv == 2 .and. l_rot_ma ) .and. &
              ( kbotv == 2 .and. l_rot_ic ) ) then
            nomi=c_moi_ma*c_z10_omega_ma*r_cmb*r_cmb + &
            &    c_moi_ic*c_z10_omega_ic*r_icb*r_icb + &
            &    c_moi_oc*y10_norm
         else if ( ktopv == 2 .and. l_rot_ma ) then
            nomi=c_moi_ma*c_z10_omega_ma*r_cmb*r_cmb+c_moi_oc*y10_norm
         else if ( kbotv == 2 .and. l_rot_ic ) then
            nomi=c_moi_ic*c_z10_omega_ic*r_icb*r_icb+c_moi_oc*y10_norm
         else
            nomi=c_moi_oc*y10_norm
         end if
         corr_l1m0=cmplx(angular_moment(3)-AMstart,0.0_cp,kind=cp)/nomi

         !-------- Correct z(2,nR) and z(l_max+2,nR) plus the respective
         !         derivatives:
         !$OMP PARALLEL do default(shared) PRIVATE(r_E_2,nR)
         do nR=1,n_r_max
            r_E_2=r(nR)*r(nR)
            z(l1m0,nR)  =z(l1m0,nR)  - rho0(nR)*r_E_2*corr_l1m0
            dz(l1m0,nR) =dz(l1m0,nR) - rho0(nR)*( &
            &            two*r(nR)+r_E_2*beta(nR))*corr_l1m0
            work_LMloc(l1m0,nR)=work_LMloc(l1m0,nR)-rho0(nR)*( &
            &              two+four*beta(nR)*r(nR) + &
            &              dbeta(nR)*r_E_2 +         &
            &              beta(nR)*beta(nR)*r_E_2 )*corr_l1m0
         end do
         !$OMP END PARALLEL DO
         if ( ktopv == 2 .and. l_rot_ma ) &
              omega_ma=c_z10_omega_ma*real(z(l1m0,n_r_cmb))
         if ( kbotv == 2 .and. l_rot_ic ) &
              omega_ic=c_z10_omega_ic*real(z(l1m0,n_r_icb))
         omega_ic1=omega_ic
         omega_ma1=omega_ma

      end if ! l=1,m=0 contained in lm-block ?

      if ( l_correct_AMe .and.  l1m1 > 0 .and. &
           lmStart_00 <= l1m1 .and. ulm >= l1m1 ) then

         do nR=1,n_r_max
            z11(nR)=z(l1m1,nR)
         end do
         call get_angular_moment(z10,z11,omega_ic,omega_ma,          &
              &                  angular_moment_oc,angular_moment_ic,&
              &                  angular_moment_ma)
         do i=1,3
            angular_moment(i)=angular_moment_oc(i) + angular_moment_ic(i) + &
            &                 angular_moment_ma(i)
         end do
         corr_l1m1=cmplx(angular_moment(1),-angular_moment(2),kind=cp) / &
         &         (two*y11_norm*c_moi_oc)

         !-------- Correct z(2,nR) and z(l_max+2,nR) plus the respective
         !         derivatives:
         !$OMP PARALLEL do default(shared) private(nR,r_E_2)
         do nR=1,n_r_max
            r_E_2=r(nR)*r(nR)
            z(l1m1,nR)  =z(l1m1,nR)  -  rho0(nR)*r_E_2*corr_l1m1
            dz(l1m1,nR) =dz(l1m1,nR) -  rho0(nR)*( &
            &            two*r(nR)+r_E_2*beta(nR))*corr_l1m1
            work_LMloc(l1m1,nR)=work_LMloc(l1m1,nR)-rho0(nR)*(    &
            &             two+four*beta(nR)*r(nR) +               &
            &                        dbeta(nR)*r_E_2 +            &
            &                beta(nR)*beta(nR)*r_E_2 )*corr_l1m1
         end do
         !$OMP END PARALLEL DO
      end if ! l=1,m=1 contained in lm-block ?

      if ( lRmsNext ) then
         n_r_top=n_r_cmb
         n_r_bot=n_r_icb
      else
         n_r_top=n_r_cmb+1
         n_r_bot=n_r_icb-1
      end if
      !if (DEBUG_OUTPUT) then
      !   do nR=1,n_r_max
      !      if ((nR == 1).or.(nR == 5)) then
      !         do lm=llm,ulm
      !            write(*,"(4X,A,2I3,4ES22.14)") "upZ_new: ",nR,lm,z(lm,nR),dz(lm,nR)
      !         end do
      !      end if
      !      write(*,"(A,I3,4ES22.14)") "upZ_new: ",nR,get_global_SUM( z(:,nR) ),get_global_SUM( dz(:,nR) )
      !   end do
      !end if
      !-- Calculate explicit time step part:
      !$OMP PARALLEL default(shared) private(nR,lm1,dtV,Dif)
      !$OMP DO
      do nR=n_r_top,n_r_bot
         do lm1=lmStart_00,ulm
            Dif(lm1)=hdif_V(st_map%lm2(lm2l(lm1),lm2m(lm1)))*                &
            &        dLh(st_map%lm2(lm2l(lm1),lm2m(lm1)))*or2(nR)*visc(nR)*  &
            &      ( work_LMloc(lm1,nR)   +(dLvisc(nR)-beta(nR)) *dz(lm1,nR) &
            &        -( dLvisc(nR)*beta(nR)+two*dLvisc(nR)*or1(nR)           &
            &           + dLh(st_map%lm2(lm2l(lm1),lm2m(lm1)))*or2(nR)       &
            &           + dbeta(nR)+ two*beta(nR)*or1(nR) ) * z(lm1,nR) )

            dzdtLast(lm1,nR)=dzdt(lm1,nR)-coex*Dif(lm1)
            if ( lRmsNext ) then
               dtV(lm1)= O_dt*dLh(st_map%lm2(lm2l(lm1),lm2m(lm1)))* &
               &            or2(nR)*(z(lm1,nR)-workB(lm1,nR))
            end if
         end do
         if ( lRmsNext ) then
<<<<<<< HEAD
            call hInt2Tor(Dif,llm,ulm,nR,lmStart_00,ulm, &
                 &        DifTor2hInt(:,nR,1),lo_map)
            call hInt2Tor(dtV,llm,ulm,nR,lmStart_00,ulm, &
                 &        dtVTor2hInt(:,nR,1),lo_map)
=======
            call hInt2Tor(Dif,llm,ulm,nR,lmStart_00,lmStop, &
                 &        DifTor2hInt(:,nR),lo_map)
            call hInt2Tor(dtV,llm,ulm,nR,lmStart_00,lmStop, &
                 &        dtVTor2hInt(:,nR),lo_map)
>>>>>>> 3f5b4c93
         end if
      end do
      !$OMP end do

      !--- Note: from ddz=work_LMloc only the axisymmetric contributions are needed
      !    beyond this point for the TO calculation.
      !    Parallization note: Very likely, all axisymmetric modes m=0 are
      !    located on the first processor #0.
      if ( l_TO ) then
         !$OMP do private(nR,lm1,l1,m1)
         do nR=1,n_r_max
            ddzASL_loc(:,nR)=0.0_cp
            do lm1=lmStart_00,ulm
               l1=lm2l(lm1)
               m1=lm2m(lm1)
               if ( m1 == 0 ) ddzASL_loc(l1+1,nR)=real(work_LMloc(lm1,nR))
            end do
         end do
         !$OMP end do
      end if
      !$OMP END PARALLEL

      if ( l_TO ) then
         do nR=1,n_r_max
#ifdef WITH_MPI
            call MPI_Allreduce(ddzASL_loc(:,nR), ddzASL(:,nR), l_max+1, &
                 &             MPI_DEF_REAL, MPI_SUM, MPI_COMM_WORLD, ierr)
#else
            ddzASL(:,nR)=ddzASL_loc(:,nR)
#endif
         end do
      end if

      !----- Special thing for l=1,m=0 for rigid boundaries and
      !      if IC or mantle are allowed to rotate:
      if ( l10 .and. l_z10mat ) then ! z10 term !
         lm1=lm2(1,0)
         !----- NOTE opposite sign of visouse torque on ICB and CMB:
         if ( .not. l_SRMA .and. ktopv == 2 .and. l_rot_ma ) then
            d_omega_ma_dtLast=d_omega_ma_dt -            &
            &    coex * ( two*or1(1)*real(z(lm1,1))-real(dz(lm1,1)) )
         end if
         if ( .not. l_SRIC .and. kbotv == 2 .and. l_rot_ic ) THEn
            d_omega_ic_dtLast=d_omega_ic_dt +                    &
            &    coex * ( two*or1(n_r_max)*real(z(lm1,n_r_max))- &
            &    real(dz(lm1,n_r_max)) )
         end if
      end if
      !PERFOFF
   end subroutine updateZ
!-----------------------------------------------------------------------------
#ifdef WITH_PRECOND_Z10
   subroutine get_z10Mat(dt,l,hdif,zMat,zPivot,zMat_fac)
#else
   subroutine get_z10Mat(dt,l,hdif,zMat,zPivot)
#endif
      !
      !  Purpose of this subroutine is to construct and LU-decompose the
      !  inversion matrix z10mat for the implicit time step of the
      !  toroidal velocity potential z of degree l=1 and order m=0.
      !  This differs from the the normal zmat only if either the ICB or
      !  CMB have no-slip boundary condition and inner core or mantle are
      !  chosen to rotate freely (either kbotv=1 and/or ktopv=1).
      !

      real(cp), intent(in) :: dt      ! Time step internal
      real(cp), intent(in) :: hdif    ! Value of hyperdiffusivity in zMat terms
      integer,  intent(in) :: l       ! Variable to loop over l's

      !-- Output: z10Mat and pivot_z10
      real(cp), intent(out) :: zMat(n_r_max,n_r_max) ! LHS matrix to calculate z
      integer,  intent(out) :: zPivot(n_r_max)       ! Pivot to invert zMat
#ifdef WITH_PRECOND_Z10
      real(cp), intent(out) :: zMat_fac(n_r_max)     ! Inverse of max(zMat) for inversion
#endif

      !-- local variables:
      integer :: nR,nR_out,info
      real(cp) :: O_dt,dLh

      O_dt=one/dt
      dLh=real(l*(l+1),kind=cp)

      !-- Boundary conditions:
      do nR_out=1,rscheme_oc%n_max
         !----- CMB condition:
         !        Note opposite sign of viscous torques (-dz+2 z /r )
         !        for CMB and ICB!

         if ( ktopv == 1 ) then  ! free slip
            zMat(1,nR_out)=                   rscheme_oc%rnorm *    &
            &    ( (two*or1(1)+beta(1))*rscheme_oc%rMat(1,nR_out) - &
            &                          rscheme_oc%drMat(1,nR_out) )
         else if ( ktopv == 2 ) then ! no slip
            if ( l_SRMA ) then
               zMat(1,nR_out)= rscheme_oc%rnorm * c_z10_omega_ma* &
               &               rscheme_oc%rMat(1,nR_out)
            else if ( l_rot_ma ) then
               zMat(1,nR_out)= rscheme_oc%rnorm *               (     &
               &         c_dt_z10_ma*O_dt*rscheme_oc%rMat(1,nR_out) - &
               &       alpha*( two*or1(1)*rscheme_oc%rMat(1,nR_out) - &
               &                         rscheme_oc%drMat(1,nR_out) ) )
            else
               zMat(1,nR_out)= rscheme_oc%rnorm*rscheme_oc%rMat(1,nR_out)
            end if
         end if

         !----- ICB condition:
         if ( kbotv == 1 ) then  ! free slip
            zMat(n_r_max,nR_out)=rscheme_oc%rnorm *               &
            &            ( (two*or1(n_r_max)+beta(n_r_max))*      &
            &                   rscheme_oc%rMat(n_r_max,nR_out) - &
            &                  rscheme_oc%drMat(n_r_max,nR_out) )
         else if ( kbotv == 2 ) then ! no slip
            if ( l_SRIC ) then
               zMat(n_r_max,nR_out)= rscheme_oc%rnorm * &
               &             c_z10_omega_ic*rscheme_oc%rMat(n_r_max,nR_out)
            else if ( l_rot_ic ) then     !  time integration of z10
               zMat(n_r_max,nR_out)= rscheme_oc%rnorm *             (         &
               &           c_dt_z10_ic*O_dt*rscheme_oc%rMat(n_r_max,nR_out) + &
               &  alpha*(  two*or1(n_r_max)*rscheme_oc%rMat(n_r_max,nR_out) - &
               &                           rscheme_oc%drMat(n_r_max,nR_out) ) )
            else
               zMat(n_r_max,nR_out)=rscheme_oc%rnorm* &
               &                    rscheme_oc%rMat(n_r_max,nR_out)
            end if
         end if

      end do

      !----- Other points: (same as zMat)
      do nR_out=1,n_r_max
         do nR=2,n_r_max-1
            zMat(nR,nR_out)=rscheme_oc%rnorm * (                        &
            &             O_dt*dLh*or2(nR)*rscheme_oc%rMat(nR,nR_out) - &
            &           alpha*hdif*dLh*visc(nR)*or2(nR) * (             &
            &                            rscheme_oc%d2rMat(nR,nR_out) + &
            &    (dLvisc(nR)- beta(nR))*  rscheme_oc%drMat(nR,nR_out) - &
            &    ( dLvisc(nR)*beta(nR)+two*dLvisc(nR)*or1(nR)  +        &
            &      dLh*or2(nR)+dbeta(nR)+two*beta(nR)*or1(nR) )*        &
                                           rscheme_oc%rMat(nR,nR_out) ) )
         end do
      end do

      !-- Normalisation
      do nR=1,n_r_max
         zMat(nR,1)      =rscheme_oc%boundary_fac*zMat(nR,1)
         zMat(nR,n_r_max)=rscheme_oc%boundary_fac*zMat(nR,n_r_max)
      end do

      !-- Fill up with zeros:
      do nR_out=rscheme_oc%n_max+1,n_r_max
         zMat(1,nR_out)      =0.0_cp
         zMat(n_r_max,nR_out)=0.0_cp
      end do

#ifdef WITH_PRECOND_Z10
      ! compute the linesum of each line
      do nR=1,n_r_max
         zMat_fac(nR)=one/maxval(abs(zMat(nR,:)))
         zMat(nR,:) = zMat(nR,:)*zMat_fac(nR)
      end do
#endif

!-- LU-decomposition of z10mat:
      call prepare_mat(zMat,n_r_max,n_r_max,zPivot,info)

      if ( info /= 0 ) then
         call abortRun('Error from get_z10Mat: singular matrix!')
      end if

   end subroutine get_z10Mat
!-----------------------------------------------------------------------
#ifdef WITH_PRECOND_Z
   subroutine get_zMat(dt,l,hdif,zMat,zPivot,zMat_fac)
#else
   subroutine get_zMat(dt,l,hdif,zMat,zPivot)
#endif
      !
      !  Purpose of this subroutine is to contruct the time step matricies
      !  zmat(i,j) for the NS equation.
      !

      !-- Input variables:
      real(cp), intent(in) :: dt                     ! Time interval
      integer,  intent(in) :: l                      ! Variable to loop over degrees
      real(cp), intent(in) :: hdif                   ! Hyperdiffusivity

      !-- Output variables:
      real(cp), intent(out) :: zMat(n_r_max,n_r_max) ! Matrix with LHS of z equation
      integer,  intent(out) :: zPivot(n_r_max)       ! Pivot for zMat inversion
#ifdef WITH_PRECOND_Z
      real(cp), intent(out) :: zMat_fac(n_r_max)     !  Inverse of max(zMat) for the inversion
#endif

      !-- local variables:
      integer :: nR,nR_out
      integer :: info
      real(cp) :: O_dt,dLh
      character(len=80) :: message
      character(len=14) :: str, str_1

#ifdef MATRIX_CHECK
      integer :: i,j
      real(cp) :: rcond
      integer ::ipiv(n_r_max),iwork(n_r_max)
      real(cp) :: work(4*n_r_max),anorm,linesum
      real(cp) :: temp_Mat(n_r_max,n_r_max)
      integer, save :: counter=0
      integer :: filehandle
      character(len=100) :: filename
#endif

      O_dt=one/dt
      dLh=real(l*(l+1),kind=cp)

      !----- Boundary conditions, see above:
      do nR_out=1,rscheme_oc%n_max

         if ( ktopv == 1 ) then  ! free slip !
            zMat(1,nR_out)=rscheme_oc%rnorm *             (     &
            &                     rscheme_oc%drMat(1,nR_out) -  &
            & (two*or1(1)+beta(1))*rscheme_oc%rMat(1,nR_out) )
         else                    ! no slip, note exception for l=1,m=0
            zMat(1,nR_out)=rscheme_oc%rnorm*rscheme_oc%rMat(1,nR_out)
         end if

         if ( kbotv == 1 ) then  ! free slip !
            zMat(n_r_max,nR_out)=rscheme_oc%rnorm *            (  &
            &                  rscheme_oc%drMat(n_r_max,nR_out) - &
            &    (two*or1(n_r_max)+beta(n_r_max))*                &
            &                   rscheme_oc%rMat(n_r_max,nR_out) )
         else                    ! no slip, note exception for l=1,m=0
            zMat(n_r_max,nR_out)=rscheme_oc%rnorm* &
            &                    rscheme_oc%rMat(n_r_max,nR_out)
         end if

      end do  !  loop over nR_out

      if ( rscheme_oc%n_max < n_r_max ) then ! fill with zeros !
         do nR_out=rscheme_oc%n_max+1,n_r_max
            zMat(1,nR_out)      =0.0_cp
            zMat(n_r_max,nR_out)=0.0_cp
         end do
      end if

      !----- Other points:
      do nR_out=1,n_r_max
         do nR=2,n_r_max-1
            zMat(nR,nR_out)=rscheme_oc%rnorm * (                         &
            &               O_dt*dLh*or2(nR)* rscheme_oc%rMat(nR,nR_out) &
            &   -alpha*hdif*dLh*visc(nR)*or2(nR) * (                     &
            &                               rscheme_oc%d2rMat(nR,nR_out) &
            &   + (dLvisc(nR)- beta(nR)) *   rscheme_oc%drMat(nR,nR_out) &
            &      - ( dLvisc(nR)*beta(nR)+two*dLvisc(nR)*or1(nR)        &
            &          +dLh*or2(nR)+dbeta(nR)+two*beta(nR)*or1(nR)       &
            &                             ) * rscheme_oc%rMat(nR,nR_out) ) )
         end do
      end do

      !----- Factor for highest and lowest cheb:
      do nR=1,n_r_max
         zMat(nR,1)      =rscheme_oc%boundary_fac*zMat(nR,1)
         zMat(nR,n_r_max)=rscheme_oc%boundary_fac*zMat(nR,n_r_max)
      end do

#ifdef WITH_PRECOND_Z
      ! compute the linesum of each line
      do nR=1,n_r_max
         zMat_fac(nR)=one/maxval(abs(zMat(nR,:)))
         zMat(nR,:)  =zMat(nR,:)*zMat_fac(nR)
      end do
#endif

#ifdef MATRIX_CHECK
      ! copy the zMat to a temporary variable for modification
      write(filename,"(A,I3.3,A,I3.3,A)") "zMat_",l,"_",counter,".dat"
      open(newunit=filehandle,file=trim(filename))
      counter= counter+1

      do i=1,n_r_max
         do j=1,n_r_max
            write(filehandle,"(2ES20.12,1X)",advance="no") zMat(i,j)
         end do
         write(filehandle,"(A)") ""
      end do
      close(filehandle)
      temp_Mat=zMat
      anorm = 0.0_cp
      do i=1,n_r_max
         linesum = 0.0_cp
         do j=1,n_r_max
            linesum = linesum + abs(temp_Mat(i,j))
         end do
         if (linesum  >  anorm) anorm=linesum
      end do
      !write(*,"(A,ES20.12)") "anorm = ",anorm
      ! LU factorization
      call dgetrf(n_r_max,n_r_max,temp_Mat,n_r_max,ipiv,info)
      ! estimate the condition number
      call dgecon('I',n_r_max,temp_Mat,n_r_max,anorm,rcond,work,iwork,info)
      write(*,"(A,I3,A,ES11.3)") "inverse condition number of zMat for l=",l," is ",rcond
#endif

  !----- LU decomposition:
      call prepare_mat(zMat,n_r_max,n_r_max,zPivot,info)

      if ( info /= 0 ) then
         write(str, *) l
         write(str_1, *) info
         message='Singular matrix zmat for l='//trim(adjustl(str))//&
         &       ', info = '//trim(adjustl(str_1))
         call abortRun(message)
      end if

   end subroutine get_zMat
!-----------------------------------------------------------------------------
end module updateZ_mod<|MERGE_RESOLUTION|>--- conflicted
+++ resolved
@@ -675,17 +675,10 @@
             end if
          end do
          if ( lRmsNext ) then
-<<<<<<< HEAD
             call hInt2Tor(Dif,llm,ulm,nR,lmStart_00,ulm, &
-                 &        DifTor2hInt(:,nR,1),lo_map)
+                 &        DifTor2hInt(:,nR),lo_map)
             call hInt2Tor(dtV,llm,ulm,nR,lmStart_00,ulm, &
-                 &        dtVTor2hInt(:,nR,1),lo_map)
-=======
-            call hInt2Tor(Dif,llm,ulm,nR,lmStart_00,lmStop, &
-                 &        DifTor2hInt(:,nR),lo_map)
-            call hInt2Tor(dtV,llm,ulm,nR,lmStart_00,lmStop, &
                  &        dtVTor2hInt(:,nR),lo_map)
->>>>>>> 3f5b4c93
          end if
       end do
       !$OMP end do
